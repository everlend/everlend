--- conflicted
+++ resolved
@@ -1,9 +1,5 @@
 use crate::claimer::{
-<<<<<<< HEAD
-    LarixClaimer, PortFinanceClaimer, QuarryClaimer, RewardClaimer, SolendClaimer,
-=======
-    FranciumClaimer, LarixClaimer, PortFinanceClaimer, QuarryClaimer, RewardClaimer,
->>>>>>> 899a11ab
+    FranciumClaimer, LarixClaimer, PortFinanceClaimer, QuarryClaimer, RewardClaimer, SolendClaimer,
 };
 use crate::{
     find_internal_mining_program_address,
@@ -186,18 +182,6 @@
 
                     Box::new(quarry)
                 }
-<<<<<<< HEAD
-                MiningType::Solend { .. } => {
-                    let solend = SolendClaimer::init(
-                        self.staking_program_id.key,
-                        internal_mining_type,
-                        additional_data,
-                        self.executor,
-                        account_info_iter,
-                    )?;
-
-                    Box::new(solend)
-=======
                 MiningType::Francium { .. } => {
                     let francium = FranciumClaimer::init(
                         program_id,
@@ -210,7 +194,17 @@
                     )?;
 
                     Box::new(francium)
->>>>>>> 899a11ab
+                }
+                MiningType::Solend { .. } => {
+                    let solend = SolendClaimer::init(
+                        self.staking_program_id.key,
+                        internal_mining_type,
+                        additional_data,
+                        self.executor,
+                        account_info_iter,
+                    )?;
+
+                    Box::new(solend)
                 }
                 _ => return Err(EverlendError::MiningNotInitialized.into()),
             }

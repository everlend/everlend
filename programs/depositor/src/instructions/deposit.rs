use crate::{
    state::{Depositor, Rebalancing, RebalancingOperation},
    utils::{collateral_storage, deposit, money_market},
    InternalMiningPDA, RebalancingPDA, TransitPDA,
};
use everlend_registry::state::RegistryMarkets;
use everlend_utils::{assert_account_key, find_program_address, AccountLoader, EverlendError, PDA};
use solana_program::{
    account_info::AccountInfo, clock::Clock, entrypoint::ProgramResult, msg,
    program_error::ProgramError, program_pack::Pack, pubkey::Pubkey, sysvar::clock, sysvar::Sysvar,
};
use std::{iter::Enumerate, slice::Iter};

/// Instruction context
pub struct DepositContext<'a, 'b> {
    registry: &'a AccountInfo<'b>,
    depositor: &'a AccountInfo<'b>,
    depositor_authority: &'a AccountInfo<'b>,
    rebalancing: &'a AccountInfo<'b>,

    collateral_transit: &'a AccountInfo<'b>,
    collateral_mint: &'a AccountInfo<'b>,

    liquidity_transit: &'a AccountInfo<'b>,
    liquidity_mint: &'a AccountInfo<'b>,

    clock: &'a AccountInfo<'b>,
    executor: &'a AccountInfo<'b>,
    internal_mining: &'a AccountInfo<'b>,

    money_market_program: &'a AccountInfo<'b>,
}

impl<'a, 'b> DepositContext<'a, 'b> {
    /// New instruction context
    pub fn new(
        program_id: &Pubkey,
        account_info_iter: &mut Enumerate<Iter<'a, AccountInfo<'b>>>,
    ) -> Result<DepositContext<'a, 'b>, ProgramError> {
        let registry = AccountLoader::next_with_owner(account_info_iter, &everlend_registry::id())?;

        let depositor = AccountLoader::next_with_owner(account_info_iter, program_id)?;
        let depositor_authority = AccountLoader::next_unchecked(account_info_iter)?; //Signer PDA
        let rebalancing = AccountLoader::next_with_owner(account_info_iter, program_id)?;

        let liquidity_transit =
            AccountLoader::next_with_owner(account_info_iter, &spl_token::id())?;
        let liquidity_mint = AccountLoader::next_with_owner(account_info_iter, &spl_token::id())?;
        let collateral_transit =
            AccountLoader::next_with_owner(account_info_iter, &spl_token::id())?;
        let collateral_mint = AccountLoader::next_with_owner(account_info_iter, &spl_token::id())?;

        let executor = AccountLoader::next_signer(account_info_iter)?;

        let clock = AccountLoader::next_with_key(account_info_iter, &clock::id())?;

        let _token_program = AccountLoader::next_with_key(account_info_iter, &spl_token::id())?;

        let money_market_program = AccountLoader::next_unchecked(account_info_iter)?;
        let internal_mining = AccountLoader::next_optional(account_info_iter, program_id)?;

        Ok(DepositContext {
            registry,
            depositor,
            depositor_authority,
            rebalancing,
            collateral_transit,
            collateral_mint,
            liquidity_transit,
            liquidity_mint,
            internal_mining,
            executor,
            money_market_program,
            clock,
        })
    }

    /// Process instruction
    pub fn process(
        &self,
        program_id: &Pubkey,
        account_info_iter: &mut Enumerate<Iter<'a, AccountInfo<'b>>>,
    ) -> ProgramResult {
        {
            let depositor = Depositor::unpack(&self.depositor.data.borrow())?;

            assert_account_key(self.executor, &depositor.rebalance_executor)?;
            assert_account_key(self.registry, &depositor.registry)?;
        }

        {
            // Check rebalancing
            let (rebalancing_pubkey, _) = RebalancingPDA {
                depositor: *self.depositor.key,
                mint: *self.liquidity_mint.key,
            }
            .find_address(program_id);
            assert_account_key(self.rebalancing, &rebalancing_pubkey)?;
        }

        let mut rebalancing = Rebalancing::unpack(&self.rebalancing.data.borrow())?;
        assert_account_key(self.depositor, &rebalancing.depositor)?;
        assert_account_key(self.liquidity_mint, &rebalancing.mint)?;

        if rebalancing.is_completed() {
            return Err(EverlendError::RebalancingIsCompleted.into());
        }

        {
            // Check transit: liquidity
            let (liquidity_transit_pubkey, _) = TransitPDA {
                seed: "",
                depositor: *self.depositor.key,
                mint: *self.liquidity_mint.key,
            }
            .find_address(program_id);
            assert_account_key(self.liquidity_transit, &liquidity_transit_pubkey)?;
        }

        {
            // Check transit: collateral
            let (collateral_transit_pubkey, _) = TransitPDA {
                seed: "",
                depositor: *self.depositor.key,
                mint: *self.collateral_mint.key,
            }
            .find_address(program_id);
            assert_account_key(self.collateral_transit, &collateral_transit_pubkey)?;
        }

        let signers_seeds = {
            // Create depositor authority account
            let (depositor_authority_pubkey, bump_seed) =
                find_program_address(program_id, self.depositor.key);
            assert_account_key(self.depositor_authority, &depositor_authority_pubkey)?;
            &[&self.depositor.key.to_bytes()[..32], &[bump_seed]]
        };

        {
            let (internal_mining_pubkey, _) = InternalMiningPDA {
                liquidity_mint: *self.liquidity_mint.key,
                collateral_mint: *self.collateral_mint.key,
                depositor: *self.depositor.key,
            }
            .find_address(program_id);
            assert_account_key(self.internal_mining, &internal_mining_pubkey)?;
        }

        let step = rebalancing.next_step();

        if step.operation != RebalancingOperation::Deposit {
            return Err(EverlendError::InvalidRebalancingOperation.into());
        }

        let market = RegistryMarkets::unpack_money_markets_with_index(
            &self.registry.data.borrow(),
            usize::from(step.money_market_index),
        )?;
        let collateral_pool_markets =
            RegistryMarkets::unpack_collateral_pool_markets(&self.registry.data.borrow())?;

        let (money_market, is_mining) = money_market(
            market,
            program_id,
            self.money_market_program,
            account_info_iter,
            self.internal_mining,
            self.collateral_mint.key,
            self.depositor_authority.key,
            self.depositor.key,
            self.liquidity_mint,
        )?;

        let collateral_stor = collateral_storage(
            collateral_pool_markets,
            self.collateral_mint,
            self.depositor_authority,
            account_info_iter,
            false,
            is_mining,
        )?;

        {
<<<<<<< HEAD
=======
            let step = rebalancing.next_step();

            if step.operation != RebalancingOperation::Deposit {
                return Err(EverlendError::InvalidRebalancingOperation.into());
            }

            if registry_markets.money_markets[usize::from(step.money_market_index)]
                != *self.money_market_program.key
            {
                return Err(EverlendError::InvalidRebalancingMoneyMarket.into());
            }
            money_market.refresh_reserve(self.clock.clone())?;
>>>>>>> 046ff991
            msg!("Deposit");
            let collateral_amount = deposit(
                self.collateral_transit,
                self.collateral_mint,
                self.liquidity_transit,
                self.depositor_authority,
                self.clock,
                &money_market,
                is_mining,
                collateral_stor,
                step.liquidity_amount,
                &[signers_seeds],
            )?;

            let clock = Clock::from_account_info(self.clock)?;

            rebalancing.execute_step(
                RebalancingOperation::Deposit,
                Some(collateral_amount),
                clock.slot,
            )?;
        }

        Rebalancing::pack(rebalancing, *self.rebalancing.data.borrow_mut())?;

        Ok(())
    }
}<|MERGE_RESOLUTION|>--- conflicted
+++ resolved
@@ -181,21 +181,7 @@
         )?;
 
         {
-<<<<<<< HEAD
-=======
-            let step = rebalancing.next_step();
-
-            if step.operation != RebalancingOperation::Deposit {
-                return Err(EverlendError::InvalidRebalancingOperation.into());
-            }
-
-            if registry_markets.money_markets[usize::from(step.money_market_index)]
-                != *self.money_market_program.key
-            {
-                return Err(EverlendError::InvalidRebalancingMoneyMarket.into());
-            }
             money_market.refresh_reserve(self.clock.clone())?;
->>>>>>> 046ff991
             msg!("Deposit");
             let collateral_amount = deposit(
                 self.collateral_transit,

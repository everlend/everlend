--- conflicted
+++ resolved
@@ -1,12 +1,7 @@
-use crate::utils::refresh;
 use crate::{
     state::{Depositor, Rebalancing, RebalancingOperation},
-<<<<<<< HEAD
-    utils::{collateral_storage, money_market},
-=======
-    utils::{collateral_storage, deposit, money_market, withdraw},
+    utils::{collateral_storage, money_market, refresh},
     InternalMiningPDA, RebalancingPDA, TransitPDA,
->>>>>>> ea6a361d
 };
 use everlend_income_pools::utils::IncomePoolAccounts;
 use everlend_registry::state::RegistryMarkets;

//! Utils

<<<<<<< HEAD
use crate::money_market::{CollateralPool, CollateralStorage, MoneyMarket};
use crate::money_market::{Larix, PortFinance, SPLLending, Solend};
use crate::state::{InternalMining, MiningType};
use everlend_collateral_pool::{find_pool_withdraw_authority_program_address};
=======
use crate::{
    find_transit_program_address,
    state::{InternalMining, MiningType},
};
use everlend_collateral_pool::{
    find_pool_withdraw_authority_program_address, utils::CollateralPoolAccounts,
};
>>>>>>> 836df883
use everlend_income_pools::utils::IncomePoolAccounts;
use everlend_registry::state::{RegistryPrograms, RegistryRootAccounts};
use everlend_utils::{
    assert_owned_by, cpi, find_program_address, integrations, EverlendError,
};
use solana_program::{
    account_info::AccountInfo,
    entrypoint::ProgramResult,
    instruction::AccountMeta,
    msg,
    program_error::ProgramError,
    program_pack::Pack,
    pubkey::Pubkey,
};
use spl_token::state::Account;
use std::{cmp::Ordering, slice::Iter};

/// Deposit
#[allow(clippy::too_many_arguments)]
pub fn deposit<'a, 'b>(
    program_id: &Pubkey,
    registry_programs: &RegistryPrograms,
    root_accounts: &RegistryRootAccounts,
    collateral_transit: AccountInfo<'a>,
    collateral_mint: AccountInfo<'a>,
    liquidity_transit: AccountInfo<'a>,
    authority: AccountInfo<'a>,
    clock: AccountInfo<'a>,
    money_market_program: AccountInfo<'a>,
    internal_mining: AccountInfo<'a>,
    money_market_account_info_iter: &'b mut Iter<AccountInfo<'a>>,
    liquidity_amount: u64,
    signers_seeds: &[&[&[u8]]],
) -> Result<u64, ProgramError> {
    let internal_mining_type = if internal_mining.owner == program_id {
        Some(InternalMining::unpack(&internal_mining.data.borrow())?.mining_type)
    } else {
        None
    };

    let is_mining =
        internal_mining_type.is_some() && internal_mining_type != Some(MiningType::None);

    let money_market = money_market(
        registry_programs,
        money_market_program,
        money_market_account_info_iter,
        internal_mining_type,
    )?;

    let collateral_amount = if is_mining {
        msg!("Deposit to Money market and deposit Mining");
        let collateral_amount = money_market.money_market_deposit_and_deposit_mining(
            collateral_mint.clone(),
            liquidity_transit.clone(),
            collateral_transit.clone(),
            authority.clone(),
            clock.clone(),
            liquidity_amount,
            signers_seeds,
        )?;

        collateral_amount
    } else {
        msg!("Deposit to Money market");
        let collateral_amount = money_market.money_market_deposit(
            collateral_mint.clone(),
            liquidity_transit.clone(),
            collateral_transit.clone(),
            authority.clone(),
            clock.clone(),
            liquidity_amount,
            signers_seeds,
        )?;

        // TODO check collateral_amount
        if collateral_amount == 0 {
            return Ok(collateral_amount);
        }
<<<<<<< HEAD
=======
        Some(MiningType::Quarry {
            quarry_mining_program_id,
            quarry,
            rewarder,
            miner_vault,
        }) => {
            let quarry_mining_program_id_info = next_account_info(money_market_account_info_iter)?;
            let miner_info = next_account_info(money_market_account_info_iter)?;
            let quarry_info = next_account_info(money_market_account_info_iter)?;
            let rewarder_info = next_account_info(money_market_account_info_iter)?;
            let miner_vault_info = next_account_info(money_market_account_info_iter)?;
            assert_account_key(quarry_mining_program_id_info, &quarry_mining_program_id)?;
            assert_account_key(quarry_info, &quarry)?;
            assert_account_key(rewarder_info, &rewarder)?;
            assert_account_key(miner_vault_info, &miner_vault)?;
            let (miner_pubkey, _) = cpi::quarry::find_miner_program_address(
                &quarry_mining_program_id,
                &quarry,
                internal_mining.key,
            );
            assert_account_key(miner_info, &miner_pubkey)?;
            cpi::quarry::stake_tokens(
                &quarry_mining_program_id,
                authority.clone(),
                miner_info.clone(),
                quarry_info.clone(),
                miner_vault_info.clone(),
                collateral_transit.clone(),
                rewarder_info.clone(),
                collateral_amount,
                signers_seeds,
            )?;
        }
        Some(MiningType::PortFinance {
            staking_program_id,
            staking_account,
            staking_pool,
            obligation,
        }) => {
            let staking_program_id_info = next_account_info(money_market_account_info_iter)?;
            let staking_account_info = next_account_info(money_market_account_info_iter)?;
            let staking_pool_info = next_account_info(money_market_account_info_iter)?;

            assert_account_key(staking_program_id_info, &staking_program_id)?;
            assert_account_key(staking_account_info, &staking_account)?;
            assert_account_key(staking_pool_info, &staking_pool)?;

            let obligation_info = next_account_info(money_market_account_info_iter)?;
            assert_account_key(obligation_info, &obligation)?;

            let collateral_supply_pubkey_info = next_account_info(money_market_account_info_iter)?;

            cpi::port_finance::refresh_reserve(
                money_market_program.key,
                reserve_info.clone(),
                reserve_liquidity_oracle_info.clone(),
                clock.clone(),
            )?;
>>>>>>> 836df883

        msg!("Deposit into collateral pool");
        let coll_pool = CollateralPool::init(
            registry_programs,
            root_accounts,
            collateral_mint,
            authority.clone(),
            money_market_account_info_iter,
            false,
        )?;
        coll_pool.deposit_collateral_tokens(
            collateral_transit.clone(),
            authority,
            clock.clone(),
            collateral_amount,
            signers_seeds,
        )?;

        collateral_amount
    };

    Ok(collateral_amount)
}

/// Withdraw
#[allow(clippy::too_many_arguments)]
pub fn withdraw<'a, 'b>(
    program_id: &Pubkey,
    registry_programs: &RegistryPrograms,
    root_accounts: &RegistryRootAccounts,
    income_pool_accounts: IncomePoolAccounts<'a>,
    collateral_transit: AccountInfo<'a>,
    collateral_mint: AccountInfo<'a>,
    liquidity_transit: AccountInfo<'a>,
    liquidity_reserve_transit: AccountInfo<'a>,
    authority: AccountInfo<'a>,
    clock: AccountInfo<'a>,
    money_market_program: AccountInfo<'a>,
    internal_mining: AccountInfo<'a>,
    money_market_account_info_iter: &'b mut Iter<AccountInfo<'a>>,
    collateral_amount: u64,
    liquidity_amount: u64,
    signers_seeds: &[&[&[u8]]],
) -> ProgramResult {
    let liquidity_transit_supply = Account::unpack(&liquidity_transit.data.borrow())?.amount;

    let internal_mining_type = if internal_mining.owner == program_id {
        Some(InternalMining::unpack(&internal_mining.data.borrow())?.mining_type)
    } else {
        None
    };

    let is_mining =
        internal_mining_type.is_some() && internal_mining_type != Some(MiningType::None);

    let money_market = money_market(
        registry_programs,
        money_market_program,
        money_market_account_info_iter,
        internal_mining_type,
    )?;

    if is_mining {
        msg!("Withdraw from Mining and Redeem from Money market");
        money_market.money_market_redeem_and_withdraw_mining(
            collateral_mint.clone(),
            liquidity_transit.clone(),
            collateral_transit.clone(),
            authority.clone(),
            clock.clone(),
            liquidity_amount,
            signers_seeds,
        )?;
    } else {
        msg!("Withdraw from collateral pool");
        let coll_pool = CollateralPool::init(
            registry_programs,
            root_accounts,
            collateral_mint.clone(),
            authority.clone(),
            money_market_account_info_iter,
            true,
        )?;

        coll_pool.withdraw_collateral_tokens(
            collateral_transit.clone(),
            authority.clone(),
            clock.clone(),
            collateral_amount,
            signers_seeds,
        )?;

        msg!("Redeem from Money market");
        money_market.money_market_redeem(
            collateral_mint,
            collateral_transit.clone(),
            liquidity_transit.clone(),
            authority.clone(),
            clock.clone(),
            liquidity_amount,
            signers_seeds,
        )?;
    };

    let received_amount = Account::unpack(&liquidity_transit.data.borrow())?
        .amount
        .checked_sub(liquidity_transit_supply)
        .ok_or(EverlendError::MathOverflow)?;
    msg!("received_amount: {}", received_amount);
    msg!("liquidity_amount: {}", liquidity_amount);

    // Received liquidity amount may be less
    // https://blog.neodyme.io/posts/lending_disclosure
    let income_amount: i64 = (received_amount as i64)
        .checked_sub(liquidity_amount as i64)
        .ok_or(EverlendError::MathOverflow)?;
    msg!("income_amount: {}", income_amount);

    // Deposit to income pool if income amount > 0
    match income_amount.cmp(&0) {
        Ordering::Greater => {
            everlend_income_pools::cpi::deposit(
                income_pool_accounts,
                liquidity_transit.clone(),
                authority.clone(),
                income_amount as u64,
                signers_seeds,
            )?;
        }
        Ordering::Less => {
            cpi::spl_token::transfer(
                liquidity_reserve_transit.clone(),
                liquidity_transit.clone(),
                authority.clone(),
                income_amount
                    .checked_abs()
                    .ok_or(EverlendError::MathOverflow)? as u64,
                signers_seeds,
            )?;
        }
        Ordering::Equal => {}
    }

    Ok(())
}

/// Money market
pub fn money_market<'a, 'b>(
    registry_programs: &RegistryPrograms,
    money_market_program: AccountInfo<'a>,
    money_market_account_info_iter: &'b mut Iter<AccountInfo<'a>>,
    internal_mining_type: Option<MiningType>,
) -> Result<Box<dyn MoneyMarket<'a> + 'a>, ProgramError> {
    let port_finance_program_id = registry_programs.money_market_program_ids[0];
    let larix_program_id = registry_programs.money_market_program_ids[1];
    let solend_program_id = registry_programs.money_market_program_ids[2];

    // Only for tests
    if money_market_program.key.to_string() == integrations::SPL_TOKEN_LENDING_PROGRAM_ID {
        let spl = SPLLending::init(*money_market_program.key, money_market_account_info_iter)?;
        return Ok(Box::new(spl));
    }

    if *money_market_program.key == port_finance_program_id {
        let port = PortFinance::init(
            *money_market_program.key,
            money_market_account_info_iter,
            internal_mining_type,
        )?;
        return Ok(Box::new(port));
    }

    if *money_market_program.key == larix_program_id {
        let larix = Larix::init(
            *money_market_program.key,
            money_market_account_info_iter,
            internal_mining_type,
        )?;
        return Ok(Box::new(larix));
    }

    if *money_market_program.key == solend_program_id {
        let solend = Solend::init(*money_market_program.key, money_market_account_info_iter)?;
        return Ok(Box::new(solend));
    }

    Err(EverlendError::IncorrectInstructionProgramId.into())
}

/// Collateral pool deposit account
#[allow(clippy::too_many_arguments)]
pub fn collateral_pool_deposit_accounts(
    pool_market: &Pubkey,
    collateral_mint: &Pubkey,
    collateral_pool_token_account: &Pubkey,
) -> Vec<AccountMeta> {
    let (collateral_pool_market_authority, _) =
        find_program_address(&everlend_collateral_pool::id(), pool_market);
    let (collateral_pool, _) = everlend_collateral_pool::find_pool_program_address(
        &everlend_collateral_pool::id(),
        pool_market,
        collateral_mint,
    );

    vec![
        AccountMeta::new_readonly(*pool_market, false),
        AccountMeta::new_readonly(collateral_pool_market_authority, false),
        AccountMeta::new_readonly(collateral_pool, false),
        AccountMeta::new(*collateral_pool_token_account, false),
        AccountMeta::new_readonly(everlend_collateral_pool::id(), false),
    ]
}

/// Collateral pool deposit account
#[allow(clippy::too_many_arguments)]
pub fn collateral_pool_withdraw_accounts(
    pool_market: &Pubkey,
    collateral_mint: &Pubkey,
    collateral_pool_token_account: &Pubkey,
    depositor_program_id: &Pubkey,
    depositor: &Pubkey,
) -> Vec<AccountMeta> {
    let (collateral_pool_market_authority, _) =
        find_program_address(&everlend_collateral_pool::id(), pool_market);
    let (collateral_pool, _) = everlend_collateral_pool::find_pool_program_address(
        &everlend_collateral_pool::id(),
        pool_market,
        collateral_mint,
    );

    let (depositor_authority, _) = find_program_address(depositor_program_id, depositor);

    let (collateral_pool_withdraw_authority, _) = find_pool_withdraw_authority_program_address(
        &everlend_collateral_pool::id(),
        &collateral_pool,
        &depositor_authority,
    );

    vec![
        AccountMeta::new_readonly(*pool_market, false),
        AccountMeta::new_readonly(collateral_pool_market_authority, false),
        AccountMeta::new_readonly(collateral_pool, false),
        AccountMeta::new(*collateral_pool_token_account, false),
        AccountMeta::new_readonly(collateral_pool_withdraw_authority, false),
        AccountMeta::new_readonly(everlend_collateral_pool::id(), false),
    ]
}

/// ELD Fill reward accounts for token container
#[derive(Clone)]
pub struct FillRewardAccounts<'a> {
    /// Rewards mint tokne
    pub reward_mint_info: AccountInfo<'a>,
    /// Reward transit account
    pub reward_transit_info: AccountInfo<'a>,
    /// Reward vault
    pub vault_info: AccountInfo<'a>,
    /// Reward fee account
    pub fee_account_info: AccountInfo<'a>,
}

/// Collateral pool deposit account
#[allow(clippy::too_many_arguments)]
pub fn parse_fill_reward_accounts<'a>(
    program_id: &Pubkey,
    depositor_id: &Pubkey,
    reward_pool_id: &Pubkey,
    eld_reward_program_id: &Pubkey,
    account_info_iter: &mut Iter<AccountInfo<'a>>,
    check_transit_reward_destination: bool,
) -> Result<FillRewardAccounts<'a>, ProgramError> {
    let reward_mint_info = next_account_info(account_info_iter)?;
    let reward_transit_info = next_account_info(account_info_iter)?;

    // Check rewards destination account only if needed
    if check_transit_reward_destination {
        let (reward_token_account, _) = find_transit_program_address(
            program_id,
            depositor_id,
            reward_mint_info.key,
            "lm_reward",
        );
        assert_account_key(reward_transit_info, &reward_token_account)?;
    }

    let vault_info = next_account_info(account_info_iter)?;
    let fee_account_info = next_account_info(account_info_iter)?;

    let (vault, _) = Pubkey::find_program_address(
        &[
            b"vault".as_ref(),
            &reward_pool_id.to_bytes(),
            &reward_mint_info.key.to_bytes(),
        ],
        eld_reward_program_id,
    );
    assert_account_key(vault_info, &vault)?;

    Ok(FillRewardAccounts {
        reward_mint_info: reward_mint_info.clone(),
        reward_transit_info: reward_transit_info.clone(),
        vault_info: vault_info.clone(),
        fee_account_info: fee_account_info.clone(),
    })
}<|MERGE_RESOLUTION|>--- conflicted
+++ resolved
@@ -1,19 +1,12 @@
 //! Utils
 
-<<<<<<< HEAD
 use crate::money_market::{CollateralPool, CollateralStorage, MoneyMarket};
 use crate::money_market::{Larix, PortFinance, SPLLending, Solend};
-use crate::state::{InternalMining, MiningType};
-use everlend_collateral_pool::{find_pool_withdraw_authority_program_address};
-=======
 use crate::{
     find_transit_program_address,
     state::{InternalMining, MiningType},
 };
-use everlend_collateral_pool::{
-    find_pool_withdraw_authority_program_address, utils::CollateralPoolAccounts,
-};
->>>>>>> 836df883
+use everlend_collateral_pool::{find_pool_withdraw_authority_program_address};
 use everlend_income_pools::utils::IncomePoolAccounts;
 use everlend_registry::state::{RegistryPrograms, RegistryRootAccounts};
 use everlend_utils::{
@@ -93,67 +86,6 @@
         if collateral_amount == 0 {
             return Ok(collateral_amount);
         }
-<<<<<<< HEAD
-=======
-        Some(MiningType::Quarry {
-            quarry_mining_program_id,
-            quarry,
-            rewarder,
-            miner_vault,
-        }) => {
-            let quarry_mining_program_id_info = next_account_info(money_market_account_info_iter)?;
-            let miner_info = next_account_info(money_market_account_info_iter)?;
-            let quarry_info = next_account_info(money_market_account_info_iter)?;
-            let rewarder_info = next_account_info(money_market_account_info_iter)?;
-            let miner_vault_info = next_account_info(money_market_account_info_iter)?;
-            assert_account_key(quarry_mining_program_id_info, &quarry_mining_program_id)?;
-            assert_account_key(quarry_info, &quarry)?;
-            assert_account_key(rewarder_info, &rewarder)?;
-            assert_account_key(miner_vault_info, &miner_vault)?;
-            let (miner_pubkey, _) = cpi::quarry::find_miner_program_address(
-                &quarry_mining_program_id,
-                &quarry,
-                internal_mining.key,
-            );
-            assert_account_key(miner_info, &miner_pubkey)?;
-            cpi::quarry::stake_tokens(
-                &quarry_mining_program_id,
-                authority.clone(),
-                miner_info.clone(),
-                quarry_info.clone(),
-                miner_vault_info.clone(),
-                collateral_transit.clone(),
-                rewarder_info.clone(),
-                collateral_amount,
-                signers_seeds,
-            )?;
-        }
-        Some(MiningType::PortFinance {
-            staking_program_id,
-            staking_account,
-            staking_pool,
-            obligation,
-        }) => {
-            let staking_program_id_info = next_account_info(money_market_account_info_iter)?;
-            let staking_account_info = next_account_info(money_market_account_info_iter)?;
-            let staking_pool_info = next_account_info(money_market_account_info_iter)?;
-
-            assert_account_key(staking_program_id_info, &staking_program_id)?;
-            assert_account_key(staking_account_info, &staking_account)?;
-            assert_account_key(staking_pool_info, &staking_pool)?;
-
-            let obligation_info = next_account_info(money_market_account_info_iter)?;
-            assert_account_key(obligation_info, &obligation)?;
-
-            let collateral_supply_pubkey_info = next_account_info(money_market_account_info_iter)?;
-
-            cpi::port_finance::refresh_reserve(
-                money_market_program.key,
-                reserve_info.clone(),
-                reserve_liquidity_oracle_info.clone(),
-                clock.clone(),
-            )?;
->>>>>>> 836df883
 
         msg!("Deposit into collateral pool");
         let coll_pool = CollateralPool::init(

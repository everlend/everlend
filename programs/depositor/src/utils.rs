--- conflicted
+++ resolved
@@ -1,14 +1,7 @@
 //! Utils
 
-<<<<<<< HEAD
-use crate::money_market::{
-    CollateralPool, CollateralStorage, Frakt, Francium, Larix, MoneyMarket, PortFinance,
-    SPLLending, Solend, Tulip,
-};
-=======
 use crate::money_market::{CollateralPool, CollateralStorage, Francium, MoneyMarket, Tulip};
-use crate::money_market::{Larix, PortFinance, SPLLending, Solend, Jet};
->>>>>>> efc3950b
+use crate::money_market::{Frakt, Jet, Larix, PortFinance, SPLLending, Solend};
 use crate::{
     find_transit_program_address,
     state::{InternalMining, MiningType},
@@ -284,16 +277,6 @@
             )?;
             return Ok((Box::new(francium), is_mining));
         }
-<<<<<<< HEAD
-        // Frakt
-        5 => {
-            let frakt = Frakt::init(
-                money_market_program.key.clone(),
-                program_id.clone(),
-                money_market_account_info_iter,
-            )?;
-            return Ok((Box::new(frakt), is_mining));
-=======
         //Jet
         5 => {
             let jet = Jet::init(
@@ -301,7 +284,15 @@
                 money_market_account_info_iter,
             )?;
             return Ok((Box::new(jet), is_mining));
->>>>>>> efc3950b
+        }
+        // Frakt
+        6 => {
+            let frakt = Frakt::init(
+                money_market_program.key.clone(),
+                program_id.clone(),
+                money_market_account_info_iter,
+            )?;
+            return Ok((Box::new(frakt), is_mining));
         }
         _ => Err(EverlendError::IncorrectInstructionProgramId.into()),
     }

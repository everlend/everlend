--- conflicted
+++ resolved
@@ -1,14 +1,7 @@
 //! Utils
 
-<<<<<<< HEAD
-use crate::money_market::{CollateralStorage, Francium, MoneyMarket, Tulip};
+use crate::money_market::{CollateralPool, CollateralStorage, Francium, MoneyMarket, Tulip};
 use crate::money_market::{Larix, PortFinance, SPLLending, Solend, Jet};
-=======
-use crate::money_market::{
-    CollateralPool, CollateralStorage, Francium, Larix, MoneyMarket, PortFinance, SPLLending,
-    Solend, Tulip,
-};
->>>>>>> 1104a689
 use crate::{
     find_transit_program_address,
     state::{InternalMining, MiningType},

--- conflicted
+++ resolved
@@ -14,10 +14,7 @@
 use spl_token::state::Account;
 use std::{cmp::Ordering, slice::Iter};
 
-<<<<<<< HEAD
 use crate::{find_internal_mining_program_address, state::{InternalMining, MiningType}};
-=======
->>>>>>> 7853da07
 
 /// Deposit
 #[allow(clippy::too_many_arguments)]
@@ -74,7 +71,6 @@
 
     let collateral_amount = Account::unpack_unchecked(&collateral_transit.data.borrow())?.amount;
 
-<<<<<<< HEAD
     match internal_mining_type {
         Some(MiningType::Larix { mining_account }) => {
             let reserve_bonus_info = next_account_info(money_market_account_info_iter)?;
@@ -126,30 +122,15 @@
         }
         Some(MiningType::PortFinance) | None => {
             msg!("Collect collateral tokens to MM Pool");
-            everlend_ulp::cpi::deposit(
-                mm_pool_market.clone(),
-                mm_pool_market_authority.clone(),
-                mm_pool.clone(),
+            everlend_collateral_pool::cpi::deposit(
+                collateral_pool_accounts,
                 collateral_transit.clone(),
-                mm_pool_collateral_transit.clone(),
-                mm_pool_token_account.clone(),
-                mm_pool_collateral_mint.clone(),
                 authority.clone(),
                 collateral_amount,
                 signers_seeds,
             )?;
         }
     }
-=======
-    msg!("Collect collateral tokens to MM Pool");
-    everlend_collateral_pool::cpi::deposit(
-        collateral_pool_accounts,
-        collateral_transit.clone(),
-        authority.clone(),
-        collateral_amount,
-        signers_seeds,
-    )?;
->>>>>>> 7853da07
 
     Ok(collateral_amount)
 }
@@ -183,7 +164,6 @@
 
     let liquidity_transit_supply = Account::unpack(&liquidity_transit.data.borrow())?.amount;
 
-<<<<<<< HEAD
     let internal_mining_type = if internal_mining.owner == program_id {
         let (internal_mining_pubkey, _bump_seed) = find_internal_mining_program_address(
             program_id,
@@ -247,31 +227,16 @@
         }
         Some(MiningType::PortFinance) | None => {
             msg!("Withdraw collateral tokens from MM Pool");
-            everlend_ulp::cpi::withdraw(
-                mm_pool_market.clone(),
-                mm_pool_market_authority.clone(),
-                mm_pool.clone(),
-                mm_pool_collateral_transit.clone(),
+            everlend_collateral_pool::cpi::withdraw(
+                collateral_pool_accounts,
+                collateral_pool_withdraw_authority,
                 collateral_transit.clone(),
-                mm_pool_token_account.clone(),
-                mm_pool_collateral_mint.clone(),
                 authority.clone(),
                 collateral_amount,
                 signers_seeds,
             )?;
         }
     }
-=======
-    msg!("Withdraw collateral tokens from MM Pool");
-    everlend_collateral_pool::cpi::withdraw(
-        collateral_pool_accounts,
-        collateral_pool_withdraw_authority,
-        collateral_transit.clone(),
-        authority.clone(),
-        collateral_amount,
-        signers_seeds,
-    )?;
->>>>>>> 7853da07
 
     msg!("Redeem from Money market");
     money_market_redeem(

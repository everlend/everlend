//! Utils

use crate::money_market::{CollateralPool, CollateralStorage, Francium, MoneyMarket, Tulip};
use crate::money_market::{Larix, PortFinance, SPLLending, Solend, Jet};
use crate::{
    find_transit_program_address,
    state::{InternalMining, MiningType},
};
use everlend_collateral_pool::find_pool_withdraw_authority_program_address;
use everlend_income_pools::utils::IncomePoolAccounts;
use everlend_registry::state::DistributionPubkeys;
use everlend_utils::{
    abs_diff, assert_account_key, cpi, find_program_address, integrations, AccountLoader,
    EverlendError,
};
use num_traits::Zero;
use solana_program::{
    account_info::AccountInfo, entrypoint::ProgramResult, instruction::AccountMeta, msg,
    program_error::ProgramError, program_pack::Pack, pubkey::Pubkey,
};
use spl_token::state::Account;
use std::{cmp::Ordering, iter::Enumerate, slice::Iter};

const RESERVE_THRESHOLD: u64 = 20;

/// Deposit
#[allow(clippy::too_many_arguments)]
pub fn deposit<'a, 'b>(
    collateral_transit: &'a AccountInfo<'b>,
    collateral_mint: &'a AccountInfo<'b>,
    liquidity_transit: &'a AccountInfo<'b>,
    authority: &'a AccountInfo<'b>,
    clock: &'a AccountInfo<'b>,
    money_market: &Box<dyn MoneyMarket<'b> + 'a>,
    is_mining: bool,
    collateral_storage: Option<Box<dyn CollateralStorage<'b> + 'a>>,
    liquidity_amount: u64,
    signers_seeds: &[&[&[u8]]],
) -> Result<u64, ProgramError> {
    if liquidity_amount.is_zero() {
        return Ok(0);
    }

    let collateral_amount = if is_mining {
        msg!("Deposit to Money market and deposit Mining");
        money_market.money_market_deposit_and_deposit_mining(
            collateral_mint.clone(),
            liquidity_transit.clone(),
            collateral_transit.clone(),
            authority.clone(),
            clock.clone(),
            liquidity_amount,
            signers_seeds,
        )?
    } else {
        msg!("Deposit to Money market");
        let collateral_amount = money_market.money_market_deposit(
            collateral_mint.clone(),
            liquidity_transit.clone(),
            collateral_transit.clone(),
            authority.clone(),
            clock.clone(),
            liquidity_amount,
            signers_seeds,
        )?;

        if collateral_amount == 0 {
            return Err(EverlendError::CollateralLeak.into());
        }

        msg!("Deposit into collateral pool");
        if collateral_storage.is_none() {
            return Err(ProgramError::InvalidArgument);
        }

        collateral_storage.unwrap().deposit_collateral_tokens(
            collateral_transit.clone(),
            authority.clone(),
            clock.clone(),
            collateral_amount,
            signers_seeds,
        )?;

        collateral_amount
    };

    Ok(collateral_amount)
}

/// Withdraw
#[allow(clippy::too_many_arguments)]
pub fn withdraw<'a, 'b>(
    income_pool_accounts: IncomePoolAccounts<'a, 'b>,
    collateral_transit: &'a AccountInfo<'b>,
    collateral_mint: &'a AccountInfo<'b>,
    liquidity_transit: &'a AccountInfo<'b>,
    liquidity_reserve_transit: &'a AccountInfo<'b>,
    authority: &'a AccountInfo<'b>,
    clock: &'a AccountInfo<'b>,
    money_market: &Box<dyn MoneyMarket<'b> + 'a>,
    is_mining: bool,
    collateral_storage: &Option<Box<dyn CollateralStorage<'b> + 'a>>,
    collateral_amount: u64,
    expected_liquidity_amount: u64,
    signers_seeds: &[&[&[u8]]],
) -> ProgramResult {
    let liquidity_transit_supply = Account::unpack(&liquidity_transit.data.borrow())?.amount;

    if is_mining {
        msg!("Withdraw from Mining and Redeem from Money market");
        money_market.money_market_redeem_and_withdraw_mining(
            collateral_mint.clone(),
            collateral_transit.clone(),
            liquidity_transit.clone(),
            authority.clone(),
            clock.clone(),
            collateral_amount,
            signers_seeds,
        )?;
    } else {
        msg!("Withdraw from collateral pool");

        if collateral_storage.is_none() {
            return Err(ProgramError::InvalidArgument);
        }

        collateral_storage
            .as_ref()
            .unwrap()
            .withdraw_collateral_tokens(
                collateral_transit.clone(),
                authority.clone(),
                clock.clone(),
                collateral_amount,
                signers_seeds,
            )?;

        msg!("Redeem from Money market");
        money_market.money_market_redeem(
            collateral_mint.clone(),
            collateral_transit.clone(),
            liquidity_transit.clone(),
            authority.clone(),
            clock.clone(),
            collateral_amount,
            signers_seeds,
        )?;
    };

    let received_amount = Account::unpack(&liquidity_transit.data.borrow())?
        .amount
        .checked_sub(liquidity_transit_supply)
        .ok_or(EverlendError::MathOverflow)?;
    msg!("received_amount: {}", received_amount);
    msg!("expected_liquidity_amount: {}", expected_liquidity_amount);

    // Received liquidity amount may be less
    // https://blog.neodyme.io/posts/lending_disclosure
    let diff = abs_diff(received_amount, expected_liquidity_amount)?;

    // Deposit to income pool if income amount > 0
    match received_amount.cmp(&expected_liquidity_amount) {
        Ordering::Greater => {
            msg!("income_amount: {}", diff);
            everlend_income_pools::cpi::deposit(
                income_pool_accounts,
                liquidity_transit.clone(),
                authority.clone(),
                diff,
                signers_seeds,
            )?;
        }
        Ordering::Less => {
            msg!("income_amount: -{}", diff);
            if diff.gt(&RESERVE_THRESHOLD) {
                // throw error,  this amount is too big, probably something is wrong
                return Err(EverlendError::ReserveThreshold.into());
            }

            cpi::spl_token::transfer(
                liquidity_reserve_transit.clone(),
                liquidity_transit.clone(),
                authority.clone(),
                diff,
                signers_seeds,
            )?;
        }
        Ordering::Equal => {}
    }

    Ok(())
}

/// Money market
pub fn money_market<'a, 'b>(
    market: everlend_registry::state::MoneyMarket,
    program_id: &Pubkey,
    money_market_program: &AccountInfo<'b>,
    money_market_account_info_iter: &mut Enumerate<Iter<'a, AccountInfo<'b>>>,
    internal_mining: &AccountInfo<'b>,
    collateral_token_mint: &Pubkey,
    depositor_authority: &Pubkey,
) -> Result<(Box<dyn MoneyMarket<'b> + 'a>, bool), ProgramError> {
    let internal_mining_type = if internal_mining.owner == program_id {
        Some(InternalMining::unpack(&internal_mining.data.borrow())?.mining_type)
    } else {
        None
    };

    let is_mining =
        internal_mining_type.is_some() && internal_mining_type != Some(MiningType::None);

    // Only for tests
    if money_market_program.key.to_string() == integrations::SPL_TOKEN_LENDING_PROGRAM_ID {
        let spl = SPLLending::init(
            *money_market_program.key,
            market,
            money_market_account_info_iter,
        )?;
        return Ok((Box::new(spl), is_mining));
    }

    match market.id {
        integrations::MoneyMarket::PortFinance => {
            let port = PortFinance::init(
                *money_market_program.key,
                market,
                money_market_account_info_iter,
                internal_mining_type,
                collateral_token_mint,
                depositor_authority,
            )?;
            Ok((Box::new(port), is_mining))
        }
        integrations::MoneyMarket::Larix => {
            let larix = Larix::init(
                *money_market_program.key,
                market,
                money_market_account_info_iter,
                internal_mining_type,
            )?;
            Ok((Box::new(larix), is_mining))
        }
        integrations::MoneyMarket::Solend => {
            let solend = Solend::init(
                *money_market_program.key,
                market,
                money_market_account_info_iter,
            )?;
            Ok((Box::new(solend), is_mining))
        }
        integrations::MoneyMarket::Tulip => {
            let tulip = Tulip::init(
                *money_market_program.key,
                market,
                money_market_account_info_iter,
            )?;
            Ok((Box::new(tulip), is_mining))
        }
        integrations::MoneyMarket::Francium => {
            let francium = Francium::init(
                *money_market_program.key,
                market,
                money_market_account_info_iter,
            )?;
            Ok((Box::new(francium), is_mining))
        }
<<<<<<< HEAD
=======
        //Jet
        5 => {
            let jet = Jet::init(
                money_market_program.key.clone(),
                money_market_account_info_iter,
            )?;
            return Ok((Box::new(jet), is_mining));
        }
        _ => Err(EverlendError::IncorrectInstructionProgramId.into()),
>>>>>>> a58f45a9
    }
}

/// Money market
pub fn collateral_storage<'a, 'b>(
    collateral_pool_markets: DistributionPubkeys,
    collateral_mint: &AccountInfo<'b>,
    depositor_authority: &AccountInfo<'b>,
    account_info_iter: &mut Enumerate<Iter<'a, AccountInfo<'b>>>,
    if_withdraw_expected: bool,
    is_mining: bool,
) -> Result<Option<Box<dyn CollateralStorage<'b> + 'a>>, ProgramError> {
    if is_mining {
        return Ok(None);
    };

    let coll_pool = CollateralPool::init(
        collateral_pool_markets,
        collateral_mint,
        depositor_authority,
        account_info_iter,
        if_withdraw_expected,
    )?;

    Ok(Some(Box::new(coll_pool)))
}

/// Collateral pool deposit account
#[allow(clippy::too_many_arguments)]
pub fn collateral_pool_deposit_accounts(
    pool_market: &Pubkey,
    collateral_mint: &Pubkey,
    collateral_pool_token_account: &Pubkey,
) -> Vec<AccountMeta> {
    let (collateral_pool_market_authority, _) =
        find_program_address(&everlend_collateral_pool::id(), pool_market);
    let (collateral_pool, _) = everlend_collateral_pool::find_pool_program_address(
        &everlend_collateral_pool::id(),
        pool_market,
        collateral_mint,
    );

    vec![
        AccountMeta::new_readonly(*pool_market, false),
        AccountMeta::new_readonly(collateral_pool_market_authority, false),
        AccountMeta::new_readonly(collateral_pool, false),
        AccountMeta::new(*collateral_pool_token_account, false),
        AccountMeta::new_readonly(everlend_collateral_pool::id(), false),
    ]
}

/// Collateral pool deposit account
#[allow(clippy::too_many_arguments)]
pub fn collateral_pool_withdraw_accounts(
    pool_market: &Pubkey,
    collateral_mint: &Pubkey,
    collateral_pool_token_account: &Pubkey,
    depositor_program_id: &Pubkey,
    depositor: &Pubkey,
) -> Vec<AccountMeta> {
    let (collateral_pool_market_authority, _) =
        find_program_address(&everlend_collateral_pool::id(), pool_market);
    let (collateral_pool, _) = everlend_collateral_pool::find_pool_program_address(
        &everlend_collateral_pool::id(),
        pool_market,
        collateral_mint,
    );

    let (depositor_authority, _) = find_program_address(depositor_program_id, depositor);

    let (collateral_pool_withdraw_authority, _) = find_pool_withdraw_authority_program_address(
        &everlend_collateral_pool::id(),
        &collateral_pool,
        &depositor_authority,
    );

    vec![
        AccountMeta::new_readonly(*pool_market, false),
        AccountMeta::new_readonly(collateral_pool_market_authority, false),
        AccountMeta::new_readonly(collateral_pool, false),
        AccountMeta::new(*collateral_pool_token_account, false),
        AccountMeta::new_readonly(everlend_collateral_pool::id(), false),
        AccountMeta::new_readonly(collateral_pool_withdraw_authority, false),
    ]
}

/// ELD Fill reward accounts for token container
#[derive(Clone)]
pub struct FillRewardAccounts<'a, 'b> {
    /// Rewards mint tokne
    pub reward_mint_info: &'a AccountInfo<'b>,
    /// Reward transit account
    pub reward_transit_info: &'a AccountInfo<'b>,
    /// Reward vault
    pub vault_info: &'a AccountInfo<'b>,
    /// Reward fee account
    pub fee_account_info: &'a AccountInfo<'b>,
}

impl<'a, 'b> FillRewardAccounts<'a, 'b> {
    ///
    // Check rewards destination account only if needed
    pub fn check_transit_reward_destination(
        &self,
        program_id: &Pubkey,
        depositor_id: &Pubkey,
    ) -> Result<(), ProgramError> {
        let (reward_token_account, _) = find_transit_program_address(
            program_id,
            depositor_id,
            self.reward_mint_info.key,
            "lm_reward",
        );
        assert_account_key(self.reward_transit_info, &reward_token_account)?;

        Ok(())
    }
}

/// Collateral pool deposit account
#[allow(clippy::too_many_arguments)]
pub fn parse_fill_reward_accounts<'a, 'b>(
    reward_pool_id: &Pubkey,
    eld_reward_program_id: &Pubkey,
    account_info_iter: &mut Enumerate<Iter<'a, AccountInfo<'b>>>,
) -> Result<FillRewardAccounts<'a, 'b>, ProgramError> {
    let reward_mint_info = AccountLoader::next_with_owner(account_info_iter, &spl_token::id())?;
    let reward_transit_info = AccountLoader::next_with_owner(account_info_iter, &spl_token::id())?;

    let vault_info = AccountLoader::next_unchecked(account_info_iter)?;
    let fee_account_info = AccountLoader::next_with_owner(account_info_iter, &spl_token::id())?;

    let (vault, _) = Pubkey::find_program_address(
        &[
            b"vault".as_ref(),
            &reward_pool_id.to_bytes(),
            &reward_mint_info.key.to_bytes(),
        ],
        eld_reward_program_id,
    );
    assert_account_key(vault_info, &vault)?;

    Ok(FillRewardAccounts {
        reward_mint_info,
        reward_transit_info,
        vault_info,
        fee_account_info,
    })
}

/// Calculates available liquidity and amount to distribute
pub fn calculate_amount_to_distribute(
    total_distributed_liquidity: u64,
    liquidity_transit: u64,
    general_pool_amount: u64,
    withdrawal_requests: u64,
) -> Result<(u64, u64), ProgramError> {
    let available_liquidity = total_distributed_liquidity
        .checked_add(liquidity_transit)
        .ok_or(EverlendError::MathOverflow)?;

    // Calculate liquidity to distribute
    let amount_to_distribute = general_pool_amount
        .checked_add(available_liquidity)
        .ok_or(EverlendError::MathOverflow)?
        .checked_sub(withdrawal_requests)
        .ok_or(EverlendError::MathOverflow)?;

    Ok((available_liquidity, amount_to_distribute))
}<|MERGE_RESOLUTION|>--- conflicted
+++ resolved
@@ -265,18 +265,13 @@
             )?;
             Ok((Box::new(francium), is_mining))
         }
-<<<<<<< HEAD
-=======
-        //Jet
-        5 => {
+        integrations::MoneyMarket::Jet => {
             let jet = Jet::init(
                 money_market_program.key.clone(),
                 money_market_account_info_iter,
             )?;
             return Ok((Box::new(jet), is_mining));
         }
-        _ => Err(EverlendError::IncorrectInstructionProgramId.into()),
->>>>>>> a58f45a9
     }
 }
 

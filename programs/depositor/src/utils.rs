--- conflicted
+++ resolved
@@ -239,18 +239,11 @@
     money_market_account_info_iter: &'b mut Iter<AccountInfo<'a>>,
     internal_mining_type: Option<MiningType>,
 ) -> Result<Box<dyn MoneyMarket<'a> + 'a>, ProgramError> {
-<<<<<<< HEAD
-    let port_finance_program_id = registry_programs.money_market_program_ids[0];
-    let larix_program_id = registry_programs.money_market_program_ids[1];
-    let solend_program_id = registry_programs.money_market_program_ids[2];
-    let tulip_program_id = registry_programs.money_market_program_ids[3];
-    let francium_program_id = registry_programs.money_market_program_ids[4];
-=======
     let port_finance_program_id = registry_markets.money_markets[0];
     let larix_program_id = registry_markets.money_markets[1];
     let solend_program_id = registry_markets.money_markets[2];
     let tulip_program_id = registry_markets.money_markets[3];
->>>>>>> 40766c7d
+    let francium_program_id = registry_markets.money_markets[3];
 
     // Only for tests
     if money_market_program.key.to_string() == integrations::SPL_TOKEN_LENDING_PROGRAM_ID {

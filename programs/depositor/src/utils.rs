--- conflicted
+++ resolved
@@ -269,13 +269,8 @@
         }
         integrations::MoneyMarket::Francium => {
             let francium = Francium::init(
-<<<<<<< HEAD
                 *money_market_program.key,
                 market,
-=======
-                program_id,
-                money_market_program.key.clone(),
->>>>>>> 7c88915a
                 money_market_account_info_iter,
                 depositor,
                 depositor_authority,
@@ -291,10 +286,7 @@
             )?;
             return Ok((Box::new(jet), is_mining));
         }
-<<<<<<< HEAD
-=======
-        // Frakt
-        6 => {
+        integrations::MoneyMarket::Frakt => {
             let frakt = Frakt::init(
                 money_market_program.key.clone(),
                 program_id.clone(),
@@ -302,10 +294,8 @@
                 liquidity_mint,
                 money_market_account_info_iter,
             )?;
-            return Ok((Box::new(frakt), is_mining));
-        }
-        _ => Err(EverlendError::IncorrectInstructionProgramId.into()),
->>>>>>> 7c88915a
+            Ok((Box::new(frakt), is_mining))
+        }
     }
 }
 

--- conflicted
+++ resolved
@@ -193,11 +193,8 @@
     money_market_program: &AccountInfo<'b>,
     money_market_account_info_iter: &'a mut Enumerate<Iter<'_, AccountInfo<'b>>>,
     internal_mining: &AccountInfo<'b>,
-<<<<<<< HEAD
-=======
     collateral_token_mint: &Pubkey,
     depositor_authority: &Pubkey,
->>>>>>> 4b175827
 ) -> Result<(Box<dyn MoneyMarket<'b> + 'b>, bool), ProgramError> {
     let internal_mining_type = if internal_mining.owner == program_id {
         Some(InternalMining::unpack(&internal_mining.data.borrow())?.mining_type)
@@ -233,11 +230,8 @@
                 money_market_program.key.clone(),
                 money_market_account_info_iter,
                 internal_mining_type,
-<<<<<<< HEAD
-=======
                 collateral_token_mint,
-                depositor_authority
->>>>>>> 4b175827
+                depositor_authority,
             )?;
             return Ok((Box::new(port), is_mining));
         }

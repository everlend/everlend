//! Utils

use crate::money_market::{CollateralStorage, Francium, MoneyMarket, Tulip};
use crate::money_market::{Larix, PortFinance, SPLLending, Solend};
use crate::{
    find_transit_program_address,
    state::{InternalMining, MiningType},
};
use everlend_collateral_pool::find_pool_withdraw_authority_program_address;
use everlend_income_pools::utils::IncomePoolAccounts;
use everlend_registry::state::RegistryMarkets;
use everlend_utils::{
    abs_diff, assert_account_key, cpi, find_program_address, integrations, EverlendError,
};
use solana_program::{
    account_info::{next_account_info, AccountInfo},
    entrypoint::ProgramResult,
    instruction::AccountMeta,
    msg,
    program_error::ProgramError,
    program_pack::Pack,
    pubkey::Pubkey,
};
use spl_token::state::Account;
use std::{cmp::Ordering, iter::Enumerate, slice::Iter};

const RESERVE_THRESHOLD: u64 = 20;

/// Deposit
#[allow(clippy::too_many_arguments)]
pub fn deposit<'a, 'b>(
    collateral_transit: &'a AccountInfo<'b>,
    collateral_mint: &'a AccountInfo<'b>,
    liquidity_transit: &'a AccountInfo<'b>,
    authority: &'a AccountInfo<'b>,
    clock: &'a AccountInfo<'b>,
    money_market: &Box<dyn MoneyMarket<'b> + 'b>,
    is_mining: bool,
    collateral_storage: Option<Box<dyn CollateralStorage<'b> + 'b>>,
    liquidity_amount: u64,
    signers_seeds: &[&[&[u8]]],
) -> Result<u64, ProgramError> {
<<<<<<< HEAD
=======
    let internal_mining_type = if internal_mining.owner == program_id {
        Some(InternalMining::unpack(&internal_mining.data.borrow())?.mining_type)
    } else {
        None
    };

    let is_mining =
        internal_mining_type.is_some() && internal_mining_type != Some(MiningType::None);

    let money_market = money_market(
        registry_markets,
        money_market_program,
        money_market_account_info_iter,
        internal_mining_type,
        collateral_mint.key,
        authority.key,
    )?;

>>>>>>> 61a2ab54
    let collateral_amount = if is_mining {
        msg!("Deposit to Money market and deposit Mining");
        money_market.money_market_deposit_and_deposit_mining(
            collateral_mint.clone(),
            liquidity_transit.clone(),
            collateral_transit.clone(),
            authority.clone(),
            clock.clone(),
            liquidity_amount,
            signers_seeds,
        )?
    } else {
        msg!("Deposit to Money market");
        let collateral_amount = money_market.money_market_deposit(
            collateral_mint.clone(),
            liquidity_transit.clone(),
            collateral_transit.clone(),
            authority.clone(),
            clock.clone(),
            liquidity_amount,
            signers_seeds,
        )?;

        if collateral_amount == 0 {
            return Err(EverlendError::CollateralLeak.into());
        }

        msg!("Deposit into collateral pool");
        if collateral_storage.is_none() {
            return Err(ProgramError::InvalidArgument);
        }

        collateral_storage.unwrap().deposit_collateral_tokens(
            collateral_transit.clone(),
            authority.clone(),
            clock.clone(),
            collateral_amount,
            signers_seeds,
        )?;

        collateral_amount
    };

    Ok(collateral_amount)
}

/// Withdraw
#[allow(clippy::too_many_arguments)]
pub fn withdraw<'a, 'b>(
    income_pool_accounts: IncomePoolAccounts<'a, 'b>,
    collateral_transit: &'a AccountInfo<'b>,
    collateral_mint: &'a AccountInfo<'b>,
    liquidity_transit: &'a AccountInfo<'b>,
    liquidity_reserve_transit: &'a AccountInfo<'b>,
    authority: &'a AccountInfo<'b>,
    clock: &'a AccountInfo<'b>,
    money_market: &Box<dyn MoneyMarket<'b> + 'b>,
    is_mining: bool,
    collateral_storage: &Option<Box<dyn CollateralStorage<'b> + 'b>>,
    collateral_amount: u64,
    expected_liquidity_amount: u64,
    signers_seeds: &[&[&[u8]]],
) -> ProgramResult {
    let liquidity_transit_supply = Account::unpack(&liquidity_transit.data.borrow())?.amount;

<<<<<<< HEAD
=======
    let internal_mining_type = if internal_mining.owner == program_id {
        Some(InternalMining::unpack(&internal_mining.data.borrow())?.mining_type)
    } else {
        None
    };

    let is_mining =
        internal_mining_type.is_some() && internal_mining_type != Some(MiningType::None);

    let money_market = money_market(
        registry_markets,
        money_market_program,
        money_market_account_info_iter,
        internal_mining_type,
        collateral_mint.key,
        authority.key,
    )?;

>>>>>>> 61a2ab54
    if is_mining {
        msg!("Withdraw from Mining and Redeem from Money market");
        money_market.money_market_redeem_and_withdraw_mining(
            collateral_mint.clone(),
            collateral_transit.clone(),
            liquidity_transit.clone(),
            authority.clone(),
            clock.clone(),
            collateral_amount,
            signers_seeds,
        )?;
    } else {
        msg!("Withdraw from collateral pool");

        if collateral_storage.is_none() {
            return Err(ProgramError::InvalidArgument);
        }

        collateral_storage
            .as_ref()
            .unwrap()
            .withdraw_collateral_tokens(
                collateral_transit.clone(),
                authority.clone(),
                clock.clone(),
                collateral_amount,
                signers_seeds,
            )?;

        msg!("Redeem from Money market");
        money_market.money_market_redeem(
            collateral_mint.clone(),
            collateral_transit.clone(),
            liquidity_transit.clone(),
            authority.clone(),
            clock.clone(),
            collateral_amount,
            signers_seeds,
        )?;
    };

    let received_amount = Account::unpack(&liquidity_transit.data.borrow())?
        .amount
        .checked_sub(liquidity_transit_supply)
        .ok_or(EverlendError::MathOverflow)?;
    msg!("received_amount: {}", received_amount);
    msg!("expected_liquidity_amount: {}", expected_liquidity_amount);

    // Received liquidity amount may be less
    // https://blog.neodyme.io/posts/lending_disclosure
    let diff = abs_diff(received_amount, expected_liquidity_amount)?;

    // Deposit to income pool if income amount > 0
    match received_amount.cmp(&expected_liquidity_amount) {
        Ordering::Greater => {
            msg!("income_amount: {}", diff);
            everlend_income_pools::cpi::deposit(
                income_pool_accounts,
                liquidity_transit.clone(),
                authority.clone(),
                diff,
                signers_seeds,
            )?;
        }
        Ordering::Less => {
            msg!("income_amount: -{}", diff);
            if diff.gt(&RESERVE_THRESHOLD) {
                // throw error,  this amount is too big, probably something is wrong
                return Err(EverlendError::ReserveThreshold.into());
            }

            cpi::spl_token::transfer(
                liquidity_reserve_transit.clone(),
                liquidity_transit.clone(),
                authority.clone(),
                diff,
                signers_seeds,
            )?;
        }
        Ordering::Equal => {}
    }

    Ok(())
}

/// Money market
pub fn money_market<'a, 'b>(
    registry_markets: &RegistryMarkets,
<<<<<<< HEAD
    program_id: &Pubkey,
    money_market_program: &AccountInfo<'b>,
    money_market_account_info_iter: &'a mut Enumerate<Iter<'_, AccountInfo<'b>>>,
    internal_mining: &AccountInfo<'b>,
) -> Result<(Box<dyn MoneyMarket<'b> + 'b>, bool), ProgramError> {
    let internal_mining_type = if internal_mining.owner == program_id {
        Some(InternalMining::unpack(&internal_mining.data.borrow())?.mining_type)
    } else {
        None
    };

    let is_mining =
        internal_mining_type.is_some() && internal_mining_type != Some(MiningType::None);
=======
    money_market_program: AccountInfo<'a>,
    money_market_account_info_iter: &'b mut Iter<AccountInfo<'a>>,
    internal_mining_type: Option<MiningType>,
    collateral_token_mint: &Pubkey,
    depositor_authority: &Pubkey,
) -> Result<Box<dyn MoneyMarket<'a> + 'a>, ProgramError> {
    let port_finance_program_id = registry_markets.money_markets[0];
    let larix_program_id = registry_markets.money_markets[1];
    let solend_program_id = registry_markets.money_markets[2];
    let tulip_program_id = registry_markets.money_markets[3];
    let francium_program_id = registry_markets.money_markets[4];
>>>>>>> 61a2ab54

    // Only for tests
    if money_market_program.key.to_string() == integrations::SPL_TOKEN_LENDING_PROGRAM_ID {
        let spl = SPLLending::init(
            money_market_program.key.clone(),
            money_market_account_info_iter,
<<<<<<< HEAD
=======
            internal_mining_type,
            collateral_token_mint,
            depositor_authority
>>>>>>> 61a2ab54
        )?;
        return Ok((Box::new(spl), is_mining));
    }

    let index = registry_markets
        .money_markets
        .iter()
        .position(|&r| r.eq(money_market_program.key));

    if index.is_none() {
        return Err(EverlendError::IncorrectInstructionProgramId.into());
    }

    match index.unwrap() {
        // Port Finance
        0 => {
            let port = PortFinance::init(
                money_market_program.key.clone(),
                money_market_account_info_iter,
                internal_mining_type,
            )?;
            return Ok((Box::new(port), is_mining));
        }
        // Larix
        1 => {
            let larix = Larix::init(
                money_market_program.key.clone(),
                money_market_account_info_iter,
                internal_mining_type,
            )?;
            return Ok((Box::new(larix), is_mining));
        }
        // Solend
        2 => {
            let solend = Solend::init(
                money_market_program.key.clone(),
                money_market_account_info_iter,
            )?;
            return Ok((Box::new(solend), is_mining));
        }
        // Tulip
        3 => {
            let tulip = Tulip::init(
                money_market_program.key.clone(),
                money_market_account_info_iter,
            )?;
            return Ok((Box::new(tulip), is_mining));
        }
        // Francium
        4 => {
            let francium = Francium::init(
                money_market_program.key.clone(),
                money_market_account_info_iter,
            )?;
            return Ok((Box::new(francium), is_mining));
        }
        _ => Err(EverlendError::IncorrectInstructionProgramId.into()),
    }
}

/// Collateral pool deposit account
#[allow(clippy::too_many_arguments)]
pub fn collateral_pool_deposit_accounts(
    pool_market: &Pubkey,
    collateral_mint: &Pubkey,
    collateral_pool_token_account: &Pubkey,
) -> Vec<AccountMeta> {
    let (collateral_pool_market_authority, _) =
        find_program_address(&everlend_collateral_pool::id(), pool_market);
    let (collateral_pool, _) = everlend_collateral_pool::find_pool_program_address(
        &everlend_collateral_pool::id(),
        pool_market,
        collateral_mint,
    );

    vec![
        AccountMeta::new_readonly(*pool_market, false),
        AccountMeta::new_readonly(collateral_pool_market_authority, false),
        AccountMeta::new_readonly(collateral_pool, false),
        AccountMeta::new(*collateral_pool_token_account, false),
        AccountMeta::new_readonly(everlend_collateral_pool::id(), false),
    ]
}

/// Collateral pool deposit account
#[allow(clippy::too_many_arguments)]
pub fn collateral_pool_withdraw_accounts(
    pool_market: &Pubkey,
    collateral_mint: &Pubkey,
    collateral_pool_token_account: &Pubkey,
    depositor_program_id: &Pubkey,
    depositor: &Pubkey,
) -> Vec<AccountMeta> {
    let (collateral_pool_market_authority, _) =
        find_program_address(&everlend_collateral_pool::id(), pool_market);
    let (collateral_pool, _) = everlend_collateral_pool::find_pool_program_address(
        &everlend_collateral_pool::id(),
        pool_market,
        collateral_mint,
    );

    let (depositor_authority, _) = find_program_address(depositor_program_id, depositor);

    let (collateral_pool_withdraw_authority, _) = find_pool_withdraw_authority_program_address(
        &everlend_collateral_pool::id(),
        &collateral_pool,
        &depositor_authority,
    );

    vec![
        AccountMeta::new_readonly(*pool_market, false),
        AccountMeta::new_readonly(collateral_pool_market_authority, false),
        AccountMeta::new_readonly(collateral_pool, false),
        AccountMeta::new(*collateral_pool_token_account, false),
        AccountMeta::new_readonly(collateral_pool_withdraw_authority, false),
        AccountMeta::new_readonly(everlend_collateral_pool::id(), false),
    ]
}

/// ELD Fill reward accounts for token container
#[derive(Clone)]
pub struct FillRewardAccounts<'a> {
    /// Rewards mint tokne
    pub reward_mint_info: AccountInfo<'a>,
    /// Reward transit account
    pub reward_transit_info: AccountInfo<'a>,
    /// Reward vault
    pub vault_info: AccountInfo<'a>,
    /// Reward fee account
    pub fee_account_info: AccountInfo<'a>,
}

/// Collateral pool deposit account
#[allow(clippy::too_many_arguments)]
pub fn parse_fill_reward_accounts<'a>(
    program_id: &Pubkey,
    depositor_id: &Pubkey,
    reward_pool_id: &Pubkey,
    eld_reward_program_id: &Pubkey,
    account_info_iter: &mut Iter<AccountInfo<'a>>,
    check_transit_reward_destination: bool,
) -> Result<FillRewardAccounts<'a>, ProgramError> {
    let reward_mint_info = next_account_info(account_info_iter)?;
    let reward_transit_info = next_account_info(account_info_iter)?;

    // Check rewards destination account only if needed
    if check_transit_reward_destination {
        let (reward_token_account, _) = find_transit_program_address(
            program_id,
            depositor_id,
            reward_mint_info.key,
            "lm_reward",
        );
        assert_account_key(reward_transit_info, &reward_token_account)?;
    }

    let vault_info = next_account_info(account_info_iter)?;
    let fee_account_info = next_account_info(account_info_iter)?;

    let (vault, _) = Pubkey::find_program_address(
        &[
            b"vault".as_ref(),
            &reward_pool_id.to_bytes(),
            &reward_mint_info.key.to_bytes(),
        ],
        eld_reward_program_id,
    );
    assert_account_key(vault_info, &vault)?;

    Ok(FillRewardAccounts {
        reward_mint_info: reward_mint_info.clone(),
        reward_transit_info: reward_transit_info.clone(),
        vault_info: vault_info.clone(),
        fee_account_info: fee_account_info.clone(),
    })
}<|MERGE_RESOLUTION|>--- conflicted
+++ resolved
@@ -40,27 +40,6 @@
     liquidity_amount: u64,
     signers_seeds: &[&[&[u8]]],
 ) -> Result<u64, ProgramError> {
-<<<<<<< HEAD
-=======
-    let internal_mining_type = if internal_mining.owner == program_id {
-        Some(InternalMining::unpack(&internal_mining.data.borrow())?.mining_type)
-    } else {
-        None
-    };
-
-    let is_mining =
-        internal_mining_type.is_some() && internal_mining_type != Some(MiningType::None);
-
-    let money_market = money_market(
-        registry_markets,
-        money_market_program,
-        money_market_account_info_iter,
-        internal_mining_type,
-        collateral_mint.key,
-        authority.key,
-    )?;
-
->>>>>>> 61a2ab54
     let collateral_amount = if is_mining {
         msg!("Deposit to Money market and deposit Mining");
         money_market.money_market_deposit_and_deposit_mining(
@@ -126,27 +105,6 @@
 ) -> ProgramResult {
     let liquidity_transit_supply = Account::unpack(&liquidity_transit.data.borrow())?.amount;
 
-<<<<<<< HEAD
-=======
-    let internal_mining_type = if internal_mining.owner == program_id {
-        Some(InternalMining::unpack(&internal_mining.data.borrow())?.mining_type)
-    } else {
-        None
-    };
-
-    let is_mining =
-        internal_mining_type.is_some() && internal_mining_type != Some(MiningType::None);
-
-    let money_market = money_market(
-        registry_markets,
-        money_market_program,
-        money_market_account_info_iter,
-        internal_mining_type,
-        collateral_mint.key,
-        authority.key,
-    )?;
-
->>>>>>> 61a2ab54
     if is_mining {
         msg!("Withdraw from Mining and Redeem from Money market");
         money_market.money_market_redeem_and_withdraw_mining(
@@ -235,11 +193,12 @@
 /// Money market
 pub fn money_market<'a, 'b>(
     registry_markets: &RegistryMarkets,
-<<<<<<< HEAD
     program_id: &Pubkey,
     money_market_program: &AccountInfo<'b>,
     money_market_account_info_iter: &'a mut Enumerate<Iter<'_, AccountInfo<'b>>>,
     internal_mining: &AccountInfo<'b>,
+    collateral_token_mint: &Pubkey,
+    depositor_authority: &Pubkey,
 ) -> Result<(Box<dyn MoneyMarket<'b> + 'b>, bool), ProgramError> {
     let internal_mining_type = if internal_mining.owner == program_id {
         Some(InternalMining::unpack(&internal_mining.data.borrow())?.mining_type)
@@ -249,31 +208,12 @@
 
     let is_mining =
         internal_mining_type.is_some() && internal_mining_type != Some(MiningType::None);
-=======
-    money_market_program: AccountInfo<'a>,
-    money_market_account_info_iter: &'b mut Iter<AccountInfo<'a>>,
-    internal_mining_type: Option<MiningType>,
-    collateral_token_mint: &Pubkey,
-    depositor_authority: &Pubkey,
-) -> Result<Box<dyn MoneyMarket<'a> + 'a>, ProgramError> {
-    let port_finance_program_id = registry_markets.money_markets[0];
-    let larix_program_id = registry_markets.money_markets[1];
-    let solend_program_id = registry_markets.money_markets[2];
-    let tulip_program_id = registry_markets.money_markets[3];
-    let francium_program_id = registry_markets.money_markets[4];
->>>>>>> 61a2ab54
 
     // Only for tests
     if money_market_program.key.to_string() == integrations::SPL_TOKEN_LENDING_PROGRAM_ID {
         let spl = SPLLending::init(
             money_market_program.key.clone(),
             money_market_account_info_iter,
-<<<<<<< HEAD
-=======
-            internal_mining_type,
-            collateral_token_mint,
-            depositor_authority
->>>>>>> 61a2ab54
         )?;
         return Ok((Box::new(spl), is_mining));
     }
@@ -294,6 +234,8 @@
                 money_market_program.key.clone(),
                 money_market_account_info_iter,
                 internal_mining_type,
+                collateral_token_mint,
+                depositor_authority
             )?;
             return Ok((Box::new(port), is_mining));
         }

--- conflicted
+++ resolved
@@ -9,11 +9,7 @@
     find_liquidity_oracle_token_distribution_program_address,
     state::{DistributionArray, TokenDistribution},
 };
-<<<<<<< HEAD
-use everlend_registry::state::{AccountType, Registry, RegistryMarkets};
-=======
 use everlend_registry::state::{Registry, RegistryMarkets};
->>>>>>> 40766c7d
 use everlend_utils::{
     assert_account_key, assert_owned_by, assert_rent_exempt, assert_signer, assert_uninitialized,
     cpi, find_program_address, EverlendError,
@@ -714,53 +710,8 @@
     }
 
     /// Process MigrateDepositor instruction
-<<<<<<< HEAD
-    pub fn migrate_depositor(program_id: &Pubkey, accounts: &[AccountInfo]) -> ProgramResult {
-        let account_info_iter = &mut accounts.iter();
-
-        let depositor_info = next_account_info(account_info_iter)?;
-        let registry_info = next_account_info(account_info_iter)?;
-        let new_registry_info = next_account_info(account_info_iter)?;
-        let manager_info = next_account_info(account_info_iter)?;
-
-        assert_signer(manager_info)?;
-        assert_owned_by(depositor_info, program_id)?;
-        assert_owned_by(
-            registry_info,
-            &Pubkey::from_str("RegYdXL5fJF247zmeLSXXiUPjhpn4TMYLr94QRqkN8P").unwrap(),
-        )?;
-        assert_owned_by(new_registry_info, &everlend_registry::id())?;
-        #[repr(C)]
-        #[derive(Debug, BorshDeserialize, BorshSchema, Default)]
-        pub struct DeprecatedRegistry {
-            /// Account type - Registry
-            pub account_type: AccountType,
-
-            /// Manager
-            pub manager: Pubkey,
-        }
-
-        // Get registry state
-        let registry = DeprecatedRegistry::deserialize(&mut registry_info.data.borrow().as_ref())?;
-        assert_account_key(manager_info, &registry.manager)?;
-
-        // Get depositor state
-        let mut depositor = Depositor::unpack_unchecked(&depositor_info.data.borrow())?;
-        assert_account_key(registry_info, &depositor.registry)?;
-
-        // Check that acc is initialized and set new registry
-        let new_registry = Registry::unpack(&new_registry_info.data.borrow())?;
-        assert_account_key(manager_info, &new_registry.manager)?;
-
-        depositor.registry = *new_registry_info.key;
-
-        Depositor::pack(depositor, *depositor_info.data.borrow_mut())?;
-
-        Ok(())
-=======
     pub fn migrate_depositor(_program_id: &Pubkey, _accounts: &[AccountInfo]) -> ProgramResult {
         Err(EverlendError::TemporaryUnavailable.into())
->>>>>>> 40766c7d
     }
 
     /// Process InitMiningAccount instruction

//! Program state processor

use crate::instruction::DepositorInstruction;
use crate::instructions::{
    ClaimMiningRewardContext, CreateTransitContext, DepositContext, InitContext,
    InitMiningAccountContext, MigrateDepositorContext, RefreshMMIncomesContext,
    SetRebalancingContext, StartRebalancingContext, WithdrawContext,
};
use borsh::BorshDeserialize;
use solana_program::{account_info::AccountInfo, entrypoint::ProgramResult, msg, pubkey::Pubkey};

/// Program state handler.
pub struct Processor {}

impl<'a, 'b> Processor {
<<<<<<< HEAD
    /// Process Init instruction
    pub fn init(
        program_id: &Pubkey,
        accounts: &[AccountInfo],
        rebalance_executor: Pubkey,
    ) -> ProgramResult {
        let account_info_iter = &mut accounts.iter();

        let depositor_info = next_account_info(account_info_iter)?;
        let registry_info = next_account_info(account_info_iter)?;
        let rent_info = next_account_info(account_info_iter)?;
        let rent = &Rent::from_account_info(rent_info)?;

        assert_rent_exempt(rent, depositor_info)?;

        assert_owned_by(depositor_info, program_id)?;
        assert_owned_by(registry_info, &everlend_registry::id())?;

        // Get depositor state
        let mut depositor = Depositor::unpack_unchecked(&depositor_info.data.borrow())?;
        assert_uninitialized(&depositor)?;

        depositor.init(InitDepositorParams {
            registry: *registry_info.key,
            rebalance_executor,
        });

        Depositor::pack(depositor, *depositor_info.data.borrow_mut())?;

        Ok(())
    }

    /// Process CreateTransit instruction
    pub fn create_transit(
        program_id: &Pubkey,
        seed: String,
        accounts: &[AccountInfo],
    ) -> ProgramResult {
        let account_info_iter = &mut accounts.iter();

        let depositor_info = next_account_info(account_info_iter)?;
        let transit_info = next_account_info(account_info_iter)?;
        let mint_info = next_account_info(account_info_iter)?;
        let depositor_authority_info = next_account_info(account_info_iter)?;
        let from_info = next_account_info(account_info_iter)?;
        let rent_info = next_account_info(account_info_iter)?;
        let rent = &Rent::from_account_info(rent_info)?;
        let _system_program_info = next_account_info(account_info_iter)?;
        let _token_program_info = next_account_info(account_info_iter)?;

        // Check programs
        assert_owned_by(depositor_info, program_id)?;

        // Check initialized
        Depositor::unpack(&depositor_info.data.borrow())?;

        // Create transit account for SPL program
        let (transit_pubkey, bump_seed) =
            find_transit_program_address(program_id, depositor_info.key, mint_info.key, &seed);
        assert_account_key(transit_info, &transit_pubkey)?;

        let signers_seeds = &[
            seed.as_bytes(),
            &depositor_info.key.to_bytes()[..32],
            &mint_info.key.to_bytes()[..32],
            &[bump_seed],
        ];

        cpi::system::create_account::<spl_token::state::Account>(
            &spl_token::id(),
            from_info.clone(),
            transit_info.clone(),
            &[signers_seeds],
            rent,
        )?;

        // Initialize transit token account for spl token
        cpi::spl_token::initialize_account(
            transit_info.clone(),
            mint_info.clone(),
            depositor_authority_info.clone(),
            rent_info.clone(),
        )?;

        Ok(())
    }

    /// Process StartRebalancing instruction
    pub fn start_rebalancing(
        program_id: &Pubkey,
        accounts: &[AccountInfo],
        refresh_income: bool,
    ) -> ProgramResult {
        let account_info_iter = &mut accounts.iter();

        let registry_info = next_account_info(account_info_iter)?;

        let depositor_info = next_account_info(account_info_iter)?;
        let depositor_authority_info = next_account_info(account_info_iter)?;
        let rebalancing_info = next_account_info(account_info_iter)?;
        let mint_info = next_account_info(account_info_iter)?;

        let general_pool_market_info = next_account_info(account_info_iter)?;
        let general_pool_market_authority_info = next_account_info(account_info_iter)?;
        let general_pool_info = next_account_info(account_info_iter)?;
        let general_pool_token_account_info = next_account_info(account_info_iter)?;
        let general_pool_borrow_authority_info = next_account_info(account_info_iter)?;
        let withdrawal_requests_info = next_account_info(account_info_iter)?;

        let liquidity_transit_info = next_account_info(account_info_iter)?;

        // TODO: we can do it optional for refresh income case in the future
        let liquidity_oracle_info = next_account_info(account_info_iter)?;
        let token_oracle_info = next_account_info(account_info_iter)?;
        let executor_info = next_account_info(account_info_iter)?;

        let rent_info = next_account_info(account_info_iter)?;
        let rent = &Rent::from_account_info(rent_info)?;
        let clock_info = next_account_info(account_info_iter)?;
        let clock = Clock::from_account_info(clock_info)?;
        let _system_program_info = next_account_info(account_info_iter)?;
        let _token_program_info = next_account_info(account_info_iter)?;
        let _liquidity_oracle_program_info = next_account_info(account_info_iter)?;
        let _general_pool_program_info = next_account_info(account_info_iter)?;

        // Check programs
        assert_owned_by(registry_info, &everlend_registry::id())?;
        assert_owned_by(depositor_info, program_id)?;

        // Get depositor state
        let depositor = Depositor::unpack(&depositor_info.data.borrow())?;

        // Check executor
        assert_signer(executor_info)?;
        assert_account_key(executor_info, &depositor.rebalance_executor)?;

        assert_account_key(registry_info, &depositor.registry)?;
        let registry = Registry::unpack(&registry_info.data.borrow())?;

        // Check external programs
        assert_owned_by(token_oracle_info, &everlend_liquidity_oracle::id())?;
        assert_owned_by(general_pool_market_info, &everlend_general_pool::id())?;
        assert_owned_by(general_pool_info, &everlend_general_pool::id())?;
        assert_owned_by(withdrawal_requests_info, &everlend_general_pool::id())?;
        assert_owned_by(liquidity_oracle_info, &everlend_liquidity_oracle::id())?;
        assert_owned_by(token_oracle_info, &everlend_liquidity_oracle::id())?;

        // Check root accounts
        assert_account_key(general_pool_market_info, &registry.general_pool_market)?;
        assert_account_key(liquidity_oracle_info, &registry.liquidity_oracle)?;

        let registry_markets = RegistryMarkets::unpack_from_slice(&registry_info.data.borrow())?;

        // Check rebalancing
        let (rebalancing_pubkey, bump_seed) =
            find_rebalancing_program_address(program_id, depositor_info.key, mint_info.key);
        assert_account_key(rebalancing_info, &rebalancing_pubkey)?;

        // Create or get rebalancing account
        let mut rebalancing = match rebalancing_info.lamports() {
            // Create rebalancing account
            0 => {
                let signers_seeds = &[
                    "rebalancing".as_bytes(),
                    &depositor_info.key.to_bytes()[..32],
                    &mint_info.key.to_bytes()[..32],
                    &[bump_seed],
                ];

                cpi::system::create_account::<Rebalancing>(
                    program_id,
                    executor_info.clone(),
                    rebalancing_info.clone(),
                    &[signers_seeds],
                    rent,
                )?;

                let mut rebalancing =
                    Rebalancing::unpack_unchecked(&rebalancing_info.data.borrow())?;
                rebalancing.init(InitRebalancingParams {
                    depositor: *depositor_info.key,
                    mint: *mint_info.key,
                });

                rebalancing
            }
            _ => {
                assert_owned_by(rebalancing_info, program_id)?;

                let rebalancing = Rebalancing::unpack(&rebalancing_info.data.borrow())?;
                assert_account_key(depositor_info, &rebalancing.depositor)?;
                assert_account_key(mint_info, &rebalancing.mint)?;

                rebalancing
            }
        };

        // Check rebalancing is completed
        if !rebalancing.is_completed() {
            return Err(EverlendError::IncompleteRebalancing.into());
        }

        {
            // Check token oracle
            let (token_oracle_pubkey, _) = find_token_oracle_program_address(
                &everlend_liquidity_oracle::id(),
                liquidity_oracle_info.key,
                mint_info.key,
            );
            assert_account_key(token_oracle_info, &token_oracle_pubkey)?;

            // Check general pool
            let (general_pool_pubkey, _) = everlend_general_pool::find_pool_program_address(
                &everlend_general_pool::id(),
                general_pool_market_info.key,
                mint_info.key,
            );
            assert_account_key(general_pool_info, &general_pool_pubkey)?;

            let general_pool =
                everlend_general_pool::state::Pool::unpack(&general_pool_info.data.borrow())?;

            // Check general pool accounts
            assert_account_key(general_pool_market_info, &general_pool.pool_market)?;
            assert_account_key(general_pool_token_account_info, &general_pool.token_account)?;
            assert_account_key(mint_info, &general_pool.token_mint)?;

            // Check withdrawal requests
            let (withdrawal_requests_pubkey, _) = find_withdrawal_requests_program_address(
                &everlend_general_pool::id(),
                general_pool_market_info.key,
                &general_pool.token_mint,
            );
            assert_account_key(withdrawal_requests_info, &withdrawal_requests_pubkey)?;

            // Check transit: liquidity
            let (liquidity_transit_pubkey, _) =
                find_transit_program_address(program_id, depositor_info.key, mint_info.key, "");
            assert_account_key(liquidity_transit_info, &liquidity_transit_pubkey)?;
        }

        let general_pool = Account::unpack(&general_pool_token_account_info.data.borrow())?;
        let liquidity_transit = Account::unpack(&liquidity_transit_info.data.borrow())?;
        let withdrawal_requests =
            WithdrawalRequests::unpack(&withdrawal_requests_info.data.borrow())?;

        let available_liquidity = rebalancing
            .distributed_liquidity
            .checked_add(liquidity_transit.amount)
            .ok_or(EverlendError::MathOverflow)?;

        msg!("available_liquidity: {}", available_liquidity);

        // Calculate liquidity to distribute
        let amount_to_distribute = general_pool
            .amount
            .checked_add(available_liquidity)
            .ok_or(EverlendError::MathOverflow)?
            .checked_sub(withdrawal_requests.liquidity_supply)
            .ok_or(EverlendError::MathOverflow)?;

        msg!("amount_to_distribute: {}", amount_to_distribute);

        {
            let (depositor_authority_pubkey, bump_seed) =
                find_program_address(program_id, depositor_info.key);
            assert_account_key(depositor_authority_info, &depositor_authority_pubkey)?;
            let signers_seeds = &[&depositor_info.key.to_bytes()[..32], &[bump_seed]];

            if amount_to_distribute.gt(&available_liquidity) {
                let borrow_amount = amount_to_distribute
                    .checked_sub(available_liquidity)
                    .ok_or(EverlendError::MathOverflow)?;

                msg!("Borrow from General Pool");
                everlend_general_pool::cpi::borrow(
                    general_pool_market_info.clone(),
                    general_pool_market_authority_info.clone(),
                    general_pool_info.clone(),
                    general_pool_borrow_authority_info.clone(),
                    liquidity_transit_info.clone(),
                    general_pool_token_account_info.clone(),
                    depositor_authority_info.clone(),
                    borrow_amount,
                    &[signers_seeds],
                )?;
            } else if !withdrawal_requests.liquidity_supply.is_zero() {
                let repay_amount = withdrawal_requests
                    .liquidity_supply
                    .saturating_sub(general_pool.amount);

                let repay_amount = min(repay_amount, liquidity_transit.amount);
                if !repay_amount.is_zero() {
                    msg!("Repay to General Pool");
                    everlend_general_pool::cpi::repay(
                        general_pool_market_info.clone(),
                        general_pool_market_authority_info.clone(),
                        general_pool_info.clone(),
                        general_pool_borrow_authority_info.clone(),
                        liquidity_transit_info.clone(),
                        general_pool_token_account_info.clone(),
                        depositor_authority_info.clone(),
                        repay_amount,
                        0,
                        &[signers_seeds],
                    )?;
                }
            }
        }

        msg!("Computing");
        if refresh_income {
            rebalancing.compute_with_refresh_income(
                &registry_markets.money_markets,
                registry.refresh_income_interval,
                clock.slot,
                amount_to_distribute,
            )?;
        } else {
            // Compute rebalancing steps
            let token_oracle = TokenOracle::unpack(&token_oracle_info.data.borrow())?;

            rebalancing.compute(
                &registry_markets.money_markets,
                token_oracle,
                amount_to_distribute,
                clock.slot,
            )?;
        }

        Rebalancing::pack(rebalancing, *rebalancing_info.data.borrow_mut())?;

        Ok(())
    }

    /// Process ResetRebalancing instruction
    pub fn set_rebalancing(
        program_id: &Pubkey,
        accounts: &[AccountInfo],
        amount_to_distribute: u64,
        distributed_liquidity: u64,
        distribution_array: DistributionArray,
    ) -> ProgramResult {
        let account_info_iter = &mut accounts.iter();

        let registry_info = next_account_info(account_info_iter)?;

        let depositor_info = next_account_info(account_info_iter)?;
        let rebalancing_info = next_account_info(account_info_iter)?;
        let liquidity_mint_info = next_account_info(account_info_iter)?;
        let manager_info = next_account_info(account_info_iter)?;

        let _system_program_info = next_account_info(account_info_iter)?;

        assert_signer(manager_info)?;

        // Check programs
        assert_owned_by(registry_info, &everlend_registry::id())?;
        assert_owned_by(depositor_info, program_id)?;
        assert_owned_by(rebalancing_info, program_id)?;

        // Get depositor state
        let depositor = Depositor::unpack(&depositor_info.data.borrow())?;

        // Check registry
        assert_account_key(registry_info, &depositor.registry)?;

        let registry = Registry::unpack(&registry_info.data.borrow())?;

        // Check manager
        assert_account_key(manager_info, &registry.manager)?;

        // Check rebalancing
        let (rebalancing_pubkey, _) = find_rebalancing_program_address(
            program_id,
            depositor_info.key,
            liquidity_mint_info.key,
        );
        assert_account_key(rebalancing_info, &rebalancing_pubkey)?;

        let mut rebalancing = Rebalancing::unpack(&rebalancing_info.data.borrow())?;

        // Check rebalancing accounts
        assert_account_key(depositor_info, &rebalancing.depositor)?;
        assert_account_key(liquidity_mint_info, &rebalancing.mint)?;

        // Check rebalancing is not completed
        if rebalancing.is_completed() {
            return Err(EverlendError::RebalancingIsCompleted.into());
        }

        rebalancing.set(
            amount_to_distribute,
            distributed_liquidity,
            distribution_array,
        )?;

        Rebalancing::pack(rebalancing, *rebalancing_info.data.borrow_mut())?;

        Ok(())
    }

    /// Process Deposit instruction
    pub fn deposit(program_id: &Pubkey, accounts: &[AccountInfo]) -> ProgramResult {
        let account_info_iter = &mut accounts.iter().enumerate();
        // TODO check
        let registry_info = AccountLoader::next_unchecked(account_info_iter)?;

        let depositor_info = AccountLoader::next_unchecked(account_info_iter)?;
        let depositor_authority_info = AccountLoader::next_unchecked(account_info_iter)?;
        let rebalancing_info = AccountLoader::next_unchecked(account_info_iter)?;

        let liquidity_transit_info = AccountLoader::next_unchecked(account_info_iter)?;
        let liquidity_mint_info = AccountLoader::next_unchecked(account_info_iter)?;
        let collateral_transit_info = AccountLoader::next_unchecked(account_info_iter)?;
        let collateral_mint_info = AccountLoader::next_unchecked(account_info_iter)?;

        let executor_info = AccountLoader::next_unchecked(account_info_iter)?;

        let clock_info = AccountLoader::next_unchecked(account_info_iter)?;
        let clock = Clock::from_account_info(clock_info)?;
        let _token_program_info = AccountLoader::next_unchecked(account_info_iter)?;

        let money_market_program_info = AccountLoader::next_unchecked(account_info_iter)?;
        let internal_mining_info = AccountLoader::next_unchecked(account_info_iter)?;

        // Check programs
        assert_owned_by(registry_info, &everlend_registry::id())?;
        assert_owned_by(depositor_info, program_id)?;
        assert_owned_by(rebalancing_info, program_id)?;
        let depositor = Depositor::unpack(&depositor_info.data.borrow())?;

        // Check executor
        assert_signer(executor_info)?;
        assert_account_key(executor_info, &depositor.rebalance_executor)?;

        assert_account_key(registry_info, &depositor.registry)?;
        let registry_markets = RegistryMarkets::unpack_from_slice(&registry_info.data.borrow())?;

        // Check rebalancing
        let (rebalancing_pubkey, _) = find_rebalancing_program_address(
            program_id,
            depositor_info.key,
            liquidity_mint_info.key,
        );
        assert_account_key(rebalancing_info, &rebalancing_pubkey)?;

        let mut rebalancing = Rebalancing::unpack(&rebalancing_info.data.borrow())?;
        assert_account_key(depositor_info, &rebalancing.depositor)?;
        assert_account_key(liquidity_mint_info, &rebalancing.mint)?;

        if rebalancing.is_completed() {
            return Err(EverlendError::RebalancingIsCompleted.into());
        }

        // Check transit: liquidity
        let (liquidity_transit_pubkey, _) = find_transit_program_address(
            program_id,
            depositor_info.key,
            liquidity_mint_info.key,
            "",
        );
        assert_account_key(liquidity_transit_info, &liquidity_transit_pubkey)?;

        // Check transit: collateral
        let (collateral_transit_pubkey, _) = find_transit_program_address(
            program_id,
            depositor_info.key,
            collateral_mint_info.key,
            "",
        );
        assert_account_key(collateral_transit_info, &collateral_transit_pubkey)?;

        // Create depositor authority account
        let (depositor_authority_pubkey, bump_seed) =
            find_program_address(program_id, depositor_info.key);
        assert_account_key(depositor_authority_info, &depositor_authority_pubkey)?;
        let signers_seeds = &[&depositor_info.key.to_bytes()[..32], &[bump_seed]];

        let (internal_mining_pubkey, _) = find_internal_mining_program_address(
            program_id,
            liquidity_mint_info.key,
            collateral_mint_info.key,
            depositor_info.key,
        );
        assert_account_key(internal_mining_info, &internal_mining_pubkey)?;

        // let money_market =
        let (money_market, is_mining) = money_market(
            &registry_markets,
            program_id,
            money_market_program_info,
            account_info_iter,
            internal_mining_info,
            collateral_mint_info.key,
            depositor_authority_info.key,
        )?;

        let collateral_stor: Option<Box<dyn CollateralStorage>> = {
            if !is_mining {
                let coll_pool = CollateralPool::init(
                    &registry_markets,
                    collateral_mint_info,
                    depositor_authority_info,
                    account_info_iter,
                    false,
                )?;
                Some(Box::new(coll_pool))
            } else {
                None
            }
        };

        {
            let step = rebalancing.next_step();

            if step.operation != RebalancingOperation::Deposit {
                return Err(EverlendError::InvalidRebalancingOperation.into());
            }

            if registry_markets.money_markets[usize::from(step.money_market_index)]
                != *money_market_program_info.key
            {
                return Err(EverlendError::InvalidRebalancingMoneyMarket.into());
            }
            msg!("Deposit");
            let collateral_amount = if step.liquidity_amount.eq(&0) {
                0
            } else {
                deposit(
                    collateral_transit_info,
                    collateral_mint_info,
                    liquidity_transit_info,
                    depositor_authority_info,
                    clock_info,
                    &money_market,
                    is_mining,
                    collateral_stor,
                    step.liquidity_amount,
                    &[signers_seeds],
                )?
            };

            rebalancing.execute_step(
                RebalancingOperation::Deposit,
                Some(collateral_amount),
                clock.slot,
            )?;
        }

        Rebalancing::pack(rebalancing, *rebalancing_info.data.borrow_mut())?;

        Ok(())
    }

    /// Process Withdraw instruction
    // pub fn withdraw(
    //     program_id: &Pubkey,
    //     account_info_iter: &'a mut Enumerate<Iter<'a, AccountInfo<'b>>>,
    // ) -> ProgramResult {
    // }

    /// Process MigrateDepositor instruction
    pub fn migrate_depositor(_program_id: &Pubkey, _accounts: &[AccountInfo]) -> ProgramResult {
        Err(EverlendError::TemporaryUnavailable.into())
    }

    /// Process InitMiningAccount instruction
    pub fn init_mining_account(
        program_id: &Pubkey,
        accounts: &[AccountInfo],
        mining_type: MiningType,
    ) -> ProgramResult {
        let account_info_iter = &mut accounts.iter();

        let internal_mining_info = next_account_info(account_info_iter)?;
        let liquidity_mint_info = next_account_info(account_info_iter)?;
        let collateral_mint_info = next_account_info(account_info_iter)?;
        let depositor_info = next_account_info(account_info_iter)?;
        let depositor_authority_info = next_account_info(account_info_iter)?;
        let registry_info = next_account_info(account_info_iter)?;
        let manager_info = next_account_info(account_info_iter)?;
            let rent_info = next_account_info(account_info_iter)?;
        let rent = &Rent::from_account_info(rent_info)?;
        let system_program_info = next_account_info(account_info_iter)?;

        assert_signer(manager_info)?;
        assert_owned_by(registry_info, &everlend_registry::id())?;
        assert_owned_by(depositor_info, program_id)?;

        let depositor = Depositor::unpack(&depositor_info.data.borrow())?;
        assert_account_key(registry_info, &depositor.registry)?;

        let registry = Registry::unpack(&registry_info.data.borrow())?;
        assert_account_key(manager_info, &registry.manager)?;

        let (internal_mining_pubkey, internal_mining_bump_seed) =
            find_internal_mining_program_address(
                program_id,
                liquidity_mint_info.key,
                collateral_mint_info.key,
                depositor_info.key,
            );
        assert_account_key(internal_mining_info, &internal_mining_pubkey)?;

        // Check depositor authority account
        let (depositor_authority_pubkey, bump_seed) =
            find_program_address(program_id, depositor_info.key);
        assert_account_key(depositor_authority_info, &depositor_authority_pubkey)?;
        let signers_seeds = &[&depositor_info.key.to_bytes()[..32], &[bump_seed]];

        // Create internal mining account
        if !internal_mining_info.owner.eq(program_id) {
            let signers_seeds = &[
                "internal_mining".as_bytes(),
                &liquidity_mint_info.key.to_bytes()[..32],
                &collateral_mint_info.key.to_bytes()[..32],
                &depositor_info.key.to_bytes()[..32],
                &[internal_mining_bump_seed],
            ];

            cpi::system::create_account::<InternalMining>(
                program_id,
                manager_info.clone(),
                internal_mining_info.clone(),
                &[signers_seeds],
                rent,
            )?;
        } else {
            assert_owned_by(internal_mining_info, program_id)?;
            // Check that account
            InternalMining::unpack(&internal_mining_info.data.borrow())?;
        }

        let staking_program_id_info = next_account_info(account_info_iter)?;

        match mining_type {
            MiningType::Larix {
                mining_account,
                additional_reward_token_account,
            } => {
                let mining_account_info = next_account_info(account_info_iter)?;
                assert_owned_by(mining_account_info, staking_program_id_info.key)?;
                assert_account_key(mining_account_info, &mining_account)?;

                let lending_market_info = next_account_info(account_info_iter)?;
                if let Some(additional_reward_token_account) = additional_reward_token_account {
                    let additional_reward_token_account_info =
                        next_account_info(account_info_iter)?;
                    assert_account_key(
                        additional_reward_token_account_info,
                        &additional_reward_token_account,
                    )?;

                    assert_owned_by(additional_reward_token_account_info, &spl_token::id())?;

                    let token_account = spl_token::state::Account::unpack(
                        &additional_reward_token_account_info.data.borrow(),
                    )?;

                    let (depositor_authority_pubkey, _) =
                        find_program_address(program_id, depositor_info.key);
                    if !token_account.owner.eq(&depositor_authority_pubkey) {
                        return Err(EverlendError::InvalidAccountOwner.into());
                    }
                }

                cpi::larix::init_mining(
                    staking_program_id_info.key,
                    mining_account_info.clone(),
                    depositor_authority_info.clone(),
                    lending_market_info.clone(),
                    &[signers_seeds.as_ref()],
                )?
            }
            MiningType::PortFinance {
                staking_program_id,
                staking_account,
                staking_pool,
                obligation,
            } => {
                assert_account_key(staking_program_id_info, &staking_program_id)?;
                let staking_pool_info = next_account_info(account_info_iter)?;
                let staking_account_info = next_account_info(account_info_iter)?;

                assert_account_key(staking_pool_info, &staking_pool)?;
                assert_account_key(staking_account_info, &staking_account)?;

                if staking_account_info.owner != staking_program_id_info.key {
                    return Err(EverlendError::InvalidAccountOwner.into());
                };

                let money_market_program_id_info = next_account_info(account_info_iter)?;
                let obligation_info = next_account_info(account_info_iter)?;
                assert_account_key(obligation_info, &obligation)?;

                let lending_market_info = next_account_info(account_info_iter)?;
                let clock_info = next_account_info(account_info_iter)?;
                let _spl_token_program = next_account_info(account_info_iter)?;

                cpi::port_finance::init_obligation(
                    money_market_program_id_info.key,
                    obligation_info.clone(),
                    lending_market_info.clone(),
                    depositor_authority_info.clone(),
                    clock_info.clone(),
                    rent_info.clone(),
                    &[signers_seeds.as_ref()],
                )?;

                cpi::port_finance::create_stake_account(
                    staking_program_id_info.key,
                    staking_account_info.clone(),
                    staking_pool_info.clone(),
                    depositor_authority_info.clone(),
                    rent_info.clone(),
                )?;
            }
            MiningType::Quarry {
                rewarder,
            } => {
                assert_account_key(staking_program_id_info, &cpi::quarry::staking_program_id())?;

                let rewarder_info = next_account_info(account_info_iter)?;
                assert_account_key(rewarder_info, &rewarder)?;

                let quarry_info = next_account_info(account_info_iter)?;
                let (quarry, _) = cpi::quarry::find_quarry_program_address(
                    &cpi::quarry::staking_program_id(),
                    &rewarder,
                    collateral_mint_info.key,
                );
                assert_account_key(quarry_info, &quarry)?;

                let miner_info = next_account_info(account_info_iter)?;
                let (miner_pubkey, _) = cpi::quarry::find_miner_program_address(
                    &cpi::quarry::staking_program_id(),
                    &quarry,
                    depositor_authority_info.key,
                );
                assert_account_key(miner_info, &miner_pubkey)?;

                let miner_vault_info = next_account_info(account_info_iter)?;
                let miner_vault = get_associated_token_address(&miner_pubkey, collateral_mint_info.key);
                assert_account_key(miner_vault_info, &miner_vault)?;

                let _spl_token_program = next_account_info(account_info_iter)?;

                cpi::quarry::create_miner(
                    staking_program_id_info.key,
                    depositor_authority_info.clone(),
                    miner_info.clone(),
                    quarry_info.clone(),
                    rewarder_info.clone(),
                    manager_info.clone(),
                    collateral_mint_info.clone(),
                    miner_vault_info.clone(),
                    &[signers_seeds.as_ref()],
                )?;
            }
            MiningType::Francium {
               ..
            } => {
                let farming_pool_info = next_account_info(account_info_iter)?;
                let user_farming_info = next_account_info(account_info_iter)?;
                let user_reward_a_info = next_account_info(account_info_iter)?;
                let user_reward_b_info = next_account_info(account_info_iter)?;
                let user_stake_info = next_account_info(account_info_iter)?;

                cpi::francium::init_farming_user(
                    &staking_program_id_info.key,
                    depositor_authority_info.clone(),
                    user_farming_info.clone(),
                    farming_pool_info.clone(),
                    user_stake_info.clone(),
                    user_reward_a_info.clone(),
                    user_reward_b_info.clone(),
                    system_program_info.clone(),
                    rent_info.clone(),
                    &[signers_seeds.as_ref()],
                )?;
            }
            MiningType::None => {}
        }

        let mut internal_mining =
            InternalMining::unpack_unchecked(&internal_mining_info.data.borrow())?;
        internal_mining.init(mining_type);

        InternalMining::pack(internal_mining, *internal_mining_info.data.borrow_mut())?;
        Ok(())
    }

    /// Process ClaimMiningReward instruction
    pub fn claim_mining_reward(
        program_id: &Pubkey,
        accounts: &[AccountInfo],
        with_subrewards: bool,
    ) -> ProgramResult {
        let account_info_iter = &mut accounts.iter();

        let depositor_info = next_account_info(account_info_iter)?;
        let depositor_authority_info = next_account_info(account_info_iter)?;

        let depositor = Depositor::unpack(&depositor_info.data.borrow())?;
        let executor_info = next_account_info(account_info_iter)?;
        // Check executor
        assert_signer(executor_info)?;
        assert_account_key(executor_info, &depositor.rebalance_executor)?;

        let liquidity_mint_info = next_account_info(account_info_iter)?;
        let collateral_mint_info = next_account_info(account_info_iter)?;

        let internal_mining_info = next_account_info(account_info_iter)?;
        let (internal_mining_pubkey, _) = find_internal_mining_program_address(
            program_id,
            liquidity_mint_info.key,
            collateral_mint_info.key,
            depositor_info.key,
        );
        assert_account_key(internal_mining_info, &internal_mining_pubkey)?;
        assert_owned_by(internal_mining_info, program_id)?;

        let internal_mining_type =
            InternalMining::unpack(&internal_mining_info.data.borrow())?.mining_type;

        let token_program_info = next_account_info(account_info_iter)?;
        let staking_program_id_info = next_account_info(account_info_iter)?;
        let eld_reward_program_id = next_account_info(account_info_iter)?;
        // TODO add check of eld_config
        let eld_config_info = next_account_info(account_info_iter)?;

        // Get reward_pool struct and check liquidity_mint
        let reward_pool_info = next_account_info(account_info_iter)?;
        // TODO fix unpack and check liquidity mint
        // let reward_pool = RewardPool::try_from_slice(&reward_pool_info.data.borrow()[8..])?;
        // assert_account_key(liquidity_mint_info, &reward_pool.liquidity_mint)?;

        let reward_accounts = parse_fill_reward_accounts(
            program_id,
            depositor_info.key,
            reward_pool_info.key,
            eld_reward_program_id.key,
            account_info_iter,
            true,
        )?;

        let mut fill_sub_rewards_accounts: Option<FillRewardAccounts> = None;

        // Create depositor authority account
        let (depositor_authority_pubkey, bump_seed) =
            find_program_address(program_id, depositor_info.key);
        assert_account_key(depositor_authority_info, &depositor_authority_pubkey)?;
        let signers_seeds = &[&depositor_info.key.to_bytes()[..32], &[bump_seed]];

        match internal_mining_type {
            MiningType::Larix {
                mining_account,
                additional_reward_token_account,
            } => {
                if with_subrewards != additional_reward_token_account.is_some() {
                    return Err(ProgramError::InvalidArgument);
                };

                // Parse and check additional reward token account
                if with_subrewards {
                    let sub_reward_accounts = parse_fill_reward_accounts(
                        program_id,
                        depositor_info.key,
                        reward_pool_info.key,
                        eld_reward_program_id.key,
                        account_info_iter,
                        //Larix has manual distribution of subreward
                        false,
                    )?;

                    // Assert additional reward token account
                    assert_account_key(
                        &sub_reward_accounts.reward_transit_info,
                        &additional_reward_token_account.unwrap(),
                    )?;

                    fill_sub_rewards_accounts = Some(sub_reward_accounts);
                };

                let mining_account_info = next_account_info(account_info_iter)?;
                assert_account_key(mining_account_info, &mining_account)?;

                let mine_supply_info = next_account_info(account_info_iter)?;
                let lending_market_info = next_account_info(account_info_iter)?;
                let lending_market_authority_info = next_account_info(account_info_iter)?;
                let reserve_info = next_account_info(account_info_iter)?;
                let reserve_liquidity_oracle = next_account_info(account_info_iter)?;

                cpi::larix::refresh_mine(
                    staking_program_id_info.key,
                    mining_account_info.clone(),
                    reserve_info.clone(),
                )?;

                cpi::larix::refresh_reserve(
                    staking_program_id_info.key,
                    reserve_info.clone(),
                    reserve_liquidity_oracle.clone(),
                )?;
                cpi::larix::claim_mine(
                    staking_program_id_info.key,
                    mining_account_info.clone(),
                    mine_supply_info.clone(),
                    reward_accounts.reward_transit_info.clone(),
                    depositor_authority_info.clone(),
                    lending_market_info.clone(),
                    lending_market_authority_info.clone(),
                    reserve_info.clone(),
                    &[signers_seeds.as_ref()],
                )?;
            }
            MiningType::PortFinance {
                staking_account,
                staking_pool,
                staking_program_id,
                ..
            } => {
                if with_subrewards {
                    let sub_reward_accounts = parse_fill_reward_accounts(
                        program_id,
                        depositor_info.key,
                        reward_pool_info.key,
                        eld_reward_program_id.key,
                        account_info_iter,
                        true,
                    )?;
                    fill_sub_rewards_accounts = Some(sub_reward_accounts.clone());
                }

                let stake_account_info = next_account_info(account_info_iter)?;
                assert_account_key(stake_account_info, &staking_account)?;

                let staking_pool_info = next_account_info(account_info_iter)?;
                assert_account_key(staking_pool_info, &staking_pool)?;

                let staking_pool_authority_info = next_account_info(account_info_iter)?;

                assert_account_key(staking_pool_info, &staking_pool)?;
                assert_account_key(staking_program_id_info, &staking_program_id)?;

                let reward_token_pool = next_account_info(account_info_iter)?;

                let clock = next_account_info(account_info_iter)?;

                // let sub_reward_token_pool_option :Option<AccountInfo>;
                // let sub_reward_destination_option :Option<AccountInfo>;
                let sub_reward = if with_subrewards {
                    let sub_reward_token_pool = next_account_info(account_info_iter)?;

                    // Make local copy
                    let sub_reward_destination = fill_sub_rewards_accounts.unwrap().clone();
                    fill_sub_rewards_accounts = Some(sub_reward_destination.clone());

                    Some((
                        sub_reward_token_pool,
                        sub_reward_destination.reward_transit_info,
                    ))
                } else {
                    None
                };

                cpi::port_finance::claim_reward(
                    staking_program_id_info.key,
                    depositor_authority_info.clone(),
                    stake_account_info.clone(),
                    staking_pool_info.clone(),
                    staking_pool_authority_info.clone(),
                    reward_token_pool.clone(),
                    reward_accounts.reward_transit_info.clone(),
                    sub_reward,
                    clock.clone(),
                    token_program_info.clone(),
                    &[signers_seeds.as_ref()],
                )?;
            }
            MiningType::Quarry {
                rewarder,
            } => {
                assert_account_key(staking_program_id_info,&cpi::quarry::staking_program_id())?;
                let mint_wrapper = next_account_info(account_info_iter)?;
                let mint_wrapper_program = next_account_info(account_info_iter)?;
                let minter = next_account_info(account_info_iter)?;
                // IOU token mint
                let rewards_token_mint = next_account_info(account_info_iter)?;
                let rewards_token_account = next_account_info(account_info_iter)?;
                let (reward_token_account_pubkey, _) = find_transit_program_address(
                    program_id,
                    depositor_info.key,
                    rewards_token_mint.key,
                    "lm_reward",
                );
                assert_account_key(rewards_token_account, &reward_token_account_pubkey)?;
                let rewards_fee_account = next_account_info(account_info_iter)?;
                let miner = next_account_info(account_info_iter)?;
                let quarry_rewarder = next_account_info(account_info_iter)?;
                assert_account_key(quarry_rewarder, &rewarder)?;
                let quarry_info = next_account_info(account_info_iter)?;
                let (quarry, _) = cpi::quarry::find_quarry_program_address(
                    staking_program_id_info.key,
                    quarry_rewarder.key,
                    liquidity_mint_info.key,
                );
                assert_account_key(quarry_info, &quarry)?;

                cpi::quarry::claim_rewards(
                    staking_program_id_info.key,
                    mint_wrapper.clone(),
                    mint_wrapper_program.clone(),
                    minter.clone(),
                    rewards_token_mint.clone(),
                    rewards_token_account.clone(),
                    rewards_fee_account.clone(),
                    depositor_authority_info.clone(),
                    miner.clone(),
                    quarry_info.clone(),
                    quarry_rewarder.clone(),
                    &[signers_seeds.as_ref()],
                )?;

                let redeemer_program_id_info = next_account_info(account_info_iter)?;
                let redeemer_info = next_account_info(account_info_iter)?;
                let redemption_vault_info = next_account_info(account_info_iter)?;

                cpi::quarry::redeem_all_tokens(
                    redeemer_program_id_info.key,
                    redeemer_info.clone(),
                    rewards_token_mint.clone(),
                    rewards_token_account.clone(),
                    redemption_vault_info.clone(),
                    reward_accounts.reward_transit_info.clone(),
                    depositor_authority_info.clone(),
                    &[signers_seeds.as_ref()],
                )?;
            }
            MiningType::Francium {
                user_reward_b,
                ..
            } => {
                if with_subrewards {
                    let sub_reward_accounts = parse_fill_reward_accounts(
                        program_id,
                        depositor_info.key,
                        reward_pool_info.key,
                        eld_reward_program_id.key,
                        account_info_iter,
                        true,
                    )?;

                    assert_account_key(
                        &sub_reward_accounts.reward_transit_info,
                        &user_reward_b,
                    )?;

                    fill_sub_rewards_accounts = Some(sub_reward_accounts);
                };

                let user_farming_info = next_account_info(account_info_iter)?;
                let user_stake_info = next_account_info(account_info_iter)?;
                let farming_pool_info = next_account_info(account_info_iter)?;
                let farming_pool_authority_info = next_account_info(account_info_iter)?;
                let pool_stake_token_info = next_account_info(account_info_iter)?;
                let pool_reward_a_info = next_account_info(account_info_iter)?;
                let pool_reward_b_info = next_account_info(account_info_iter)?;
                let clock = next_account_info(account_info_iter)?;

                cpi::francium::stake(
                    staking_program_id_info.key,
                    depositor_authority_info.clone(),
                    user_farming_info.clone(),
                    user_stake_info.clone(),
                    reward_accounts.reward_transit_info.clone(),
                    fill_sub_rewards_accounts.as_ref().unwrap().reward_transit_info.clone(),
                    farming_pool_info.clone(),
                    farming_pool_authority_info.clone(),
                    pool_stake_token_info.clone(),
                    pool_reward_a_info.clone(),
                    pool_reward_b_info.clone(),
                    clock.clone(),
                    0,
                    &[signers_seeds.as_ref()],
                )?;
            }
            MiningType::None => {}
        };

        let mut fill_itr = vec![reward_accounts];

        if let Some(accounts) = fill_sub_rewards_accounts {
            fill_itr.push(accounts);
        }

        fill_itr.iter().try_for_each(|reward_accounts| {
            let reward_transit_account =
                Account::unpack(&reward_accounts.reward_transit_info.data.borrow())?;

            cpi::rewards::fill_vault(
                eld_reward_program_id.key,
                eld_config_info.clone(),
                reward_pool_info.clone(),
                reward_accounts.reward_mint_info.clone(),
                reward_accounts.fee_account_info.clone(),
                reward_accounts.vault_info.clone(),
                reward_accounts.reward_transit_info.clone(),
                depositor_authority_info.clone(),
                reward_transit_account.amount,
                &[signers_seeds.as_ref()],
            )
        })?;

        Ok(())
    }

=======
>>>>>>> 1104a689
    /// Instruction processing router
    pub fn process_instruction(
        program_id: &Pubkey,
        accounts: &[AccountInfo],
        input: &[u8],
    ) -> ProgramResult {
        let instruction = DepositorInstruction::try_from_slice(input)?;
        let account_info_iter = &mut accounts.iter().enumerate();

        match instruction {
            DepositorInstruction::Init { rebalance_executor } => {
                msg!("DepositorInstruction: Init");
                InitContext::new(program_id, account_info_iter)?.process(
                    program_id,
                    account_info_iter,
                    rebalance_executor,
                )
            }

            DepositorInstruction::CreateTransit { seed } => {
                msg!("DepositorInstruction: CreateTransit");
                CreateTransitContext::new(program_id, account_info_iter)?.process(
                    program_id,
                    account_info_iter,
                    seed,
                )
            }

            DepositorInstruction::StartRebalancing { refresh_income } => {
                msg!("DepositorInstruction: StartRebalancing");
                StartRebalancingContext::new(program_id, account_info_iter)?.process(
                    program_id,
                    account_info_iter,
                    refresh_income,
                )
            }

            DepositorInstruction::SetRebalancing {
                amount_to_distribute,
                distributed_liquidity,
                distribution_array,
            } => {
                msg!("DepositorInstruction: SetRebalancing");
                SetRebalancingContext::new(program_id, account_info_iter)?.process(
                    program_id,
                    account_info_iter,
                    amount_to_distribute,
                    distributed_liquidity,
                    distribution_array,
                )
            }

            DepositorInstruction::Deposit => {
                msg!("DepositorInstruction: Deposit");
                DepositContext::new(program_id, account_info_iter)?
                    .process(program_id, account_info_iter)
            }

            DepositorInstruction::Withdraw => {
                msg!("DepositorInstruction: Withdraw");
                WithdrawContext::new(program_id, account_info_iter)?
                    .process(program_id, account_info_iter)
            }

            DepositorInstruction::MigrateDepositor => {
                msg!("DepositorInstruction: MigrateDepositor");
                MigrateDepositorContext::new(program_id, account_info_iter)?
                    .process(program_id, account_info_iter)
            }

            DepositorInstruction::InitMiningAccount { mining_type } => {
                msg!("DepositorInstruction: InitMiningAccount");
                InitMiningAccountContext::new(program_id, account_info_iter)?.process(
                    program_id,
                    account_info_iter,
                    mining_type,
                )
            }

            DepositorInstruction::ClaimMiningReward { with_subrewards } => {
                msg!("DepositorInstruction: ClaimMiningReward");
                ClaimMiningRewardContext::new(program_id, account_info_iter)?.process(
                    program_id,
                    account_info_iter,
                    with_subrewards,
                )
            }

            DepositorInstruction::RefreshMMIncomes => {
                msg!("DepositorInstruction: RefreshMMIncomes");
                RefreshMMIncomesContext::new(program_id, account_info_iter)?
                    .process(program_id, account_info_iter)
            }
        }
    }
}<|MERGE_RESOLUTION|>--- conflicted
+++ resolved
@@ -13,1127 +13,6 @@
 pub struct Processor {}
 
 impl<'a, 'b> Processor {
-<<<<<<< HEAD
-    /// Process Init instruction
-    pub fn init(
-        program_id: &Pubkey,
-        accounts: &[AccountInfo],
-        rebalance_executor: Pubkey,
-    ) -> ProgramResult {
-        let account_info_iter = &mut accounts.iter();
-
-        let depositor_info = next_account_info(account_info_iter)?;
-        let registry_info = next_account_info(account_info_iter)?;
-        let rent_info = next_account_info(account_info_iter)?;
-        let rent = &Rent::from_account_info(rent_info)?;
-
-        assert_rent_exempt(rent, depositor_info)?;
-
-        assert_owned_by(depositor_info, program_id)?;
-        assert_owned_by(registry_info, &everlend_registry::id())?;
-
-        // Get depositor state
-        let mut depositor = Depositor::unpack_unchecked(&depositor_info.data.borrow())?;
-        assert_uninitialized(&depositor)?;
-
-        depositor.init(InitDepositorParams {
-            registry: *registry_info.key,
-            rebalance_executor,
-        });
-
-        Depositor::pack(depositor, *depositor_info.data.borrow_mut())?;
-
-        Ok(())
-    }
-
-    /// Process CreateTransit instruction
-    pub fn create_transit(
-        program_id: &Pubkey,
-        seed: String,
-        accounts: &[AccountInfo],
-    ) -> ProgramResult {
-        let account_info_iter = &mut accounts.iter();
-
-        let depositor_info = next_account_info(account_info_iter)?;
-        let transit_info = next_account_info(account_info_iter)?;
-        let mint_info = next_account_info(account_info_iter)?;
-        let depositor_authority_info = next_account_info(account_info_iter)?;
-        let from_info = next_account_info(account_info_iter)?;
-        let rent_info = next_account_info(account_info_iter)?;
-        let rent = &Rent::from_account_info(rent_info)?;
-        let _system_program_info = next_account_info(account_info_iter)?;
-        let _token_program_info = next_account_info(account_info_iter)?;
-
-        // Check programs
-        assert_owned_by(depositor_info, program_id)?;
-
-        // Check initialized
-        Depositor::unpack(&depositor_info.data.borrow())?;
-
-        // Create transit account for SPL program
-        let (transit_pubkey, bump_seed) =
-            find_transit_program_address(program_id, depositor_info.key, mint_info.key, &seed);
-        assert_account_key(transit_info, &transit_pubkey)?;
-
-        let signers_seeds = &[
-            seed.as_bytes(),
-            &depositor_info.key.to_bytes()[..32],
-            &mint_info.key.to_bytes()[..32],
-            &[bump_seed],
-        ];
-
-        cpi::system::create_account::<spl_token::state::Account>(
-            &spl_token::id(),
-            from_info.clone(),
-            transit_info.clone(),
-            &[signers_seeds],
-            rent,
-        )?;
-
-        // Initialize transit token account for spl token
-        cpi::spl_token::initialize_account(
-            transit_info.clone(),
-            mint_info.clone(),
-            depositor_authority_info.clone(),
-            rent_info.clone(),
-        )?;
-
-        Ok(())
-    }
-
-    /// Process StartRebalancing instruction
-    pub fn start_rebalancing(
-        program_id: &Pubkey,
-        accounts: &[AccountInfo],
-        refresh_income: bool,
-    ) -> ProgramResult {
-        let account_info_iter = &mut accounts.iter();
-
-        let registry_info = next_account_info(account_info_iter)?;
-
-        let depositor_info = next_account_info(account_info_iter)?;
-        let depositor_authority_info = next_account_info(account_info_iter)?;
-        let rebalancing_info = next_account_info(account_info_iter)?;
-        let mint_info = next_account_info(account_info_iter)?;
-
-        let general_pool_market_info = next_account_info(account_info_iter)?;
-        let general_pool_market_authority_info = next_account_info(account_info_iter)?;
-        let general_pool_info = next_account_info(account_info_iter)?;
-        let general_pool_token_account_info = next_account_info(account_info_iter)?;
-        let general_pool_borrow_authority_info = next_account_info(account_info_iter)?;
-        let withdrawal_requests_info = next_account_info(account_info_iter)?;
-
-        let liquidity_transit_info = next_account_info(account_info_iter)?;
-
-        // TODO: we can do it optional for refresh income case in the future
-        let liquidity_oracle_info = next_account_info(account_info_iter)?;
-        let token_oracle_info = next_account_info(account_info_iter)?;
-        let executor_info = next_account_info(account_info_iter)?;
-
-        let rent_info = next_account_info(account_info_iter)?;
-        let rent = &Rent::from_account_info(rent_info)?;
-        let clock_info = next_account_info(account_info_iter)?;
-        let clock = Clock::from_account_info(clock_info)?;
-        let _system_program_info = next_account_info(account_info_iter)?;
-        let _token_program_info = next_account_info(account_info_iter)?;
-        let _liquidity_oracle_program_info = next_account_info(account_info_iter)?;
-        let _general_pool_program_info = next_account_info(account_info_iter)?;
-
-        // Check programs
-        assert_owned_by(registry_info, &everlend_registry::id())?;
-        assert_owned_by(depositor_info, program_id)?;
-
-        // Get depositor state
-        let depositor = Depositor::unpack(&depositor_info.data.borrow())?;
-
-        // Check executor
-        assert_signer(executor_info)?;
-        assert_account_key(executor_info, &depositor.rebalance_executor)?;
-
-        assert_account_key(registry_info, &depositor.registry)?;
-        let registry = Registry::unpack(&registry_info.data.borrow())?;
-
-        // Check external programs
-        assert_owned_by(token_oracle_info, &everlend_liquidity_oracle::id())?;
-        assert_owned_by(general_pool_market_info, &everlend_general_pool::id())?;
-        assert_owned_by(general_pool_info, &everlend_general_pool::id())?;
-        assert_owned_by(withdrawal_requests_info, &everlend_general_pool::id())?;
-        assert_owned_by(liquidity_oracle_info, &everlend_liquidity_oracle::id())?;
-        assert_owned_by(token_oracle_info, &everlend_liquidity_oracle::id())?;
-
-        // Check root accounts
-        assert_account_key(general_pool_market_info, &registry.general_pool_market)?;
-        assert_account_key(liquidity_oracle_info, &registry.liquidity_oracle)?;
-
-        let registry_markets = RegistryMarkets::unpack_from_slice(&registry_info.data.borrow())?;
-
-        // Check rebalancing
-        let (rebalancing_pubkey, bump_seed) =
-            find_rebalancing_program_address(program_id, depositor_info.key, mint_info.key);
-        assert_account_key(rebalancing_info, &rebalancing_pubkey)?;
-
-        // Create or get rebalancing account
-        let mut rebalancing = match rebalancing_info.lamports() {
-            // Create rebalancing account
-            0 => {
-                let signers_seeds = &[
-                    "rebalancing".as_bytes(),
-                    &depositor_info.key.to_bytes()[..32],
-                    &mint_info.key.to_bytes()[..32],
-                    &[bump_seed],
-                ];
-
-                cpi::system::create_account::<Rebalancing>(
-                    program_id,
-                    executor_info.clone(),
-                    rebalancing_info.clone(),
-                    &[signers_seeds],
-                    rent,
-                )?;
-
-                let mut rebalancing =
-                    Rebalancing::unpack_unchecked(&rebalancing_info.data.borrow())?;
-                rebalancing.init(InitRebalancingParams {
-                    depositor: *depositor_info.key,
-                    mint: *mint_info.key,
-                });
-
-                rebalancing
-            }
-            _ => {
-                assert_owned_by(rebalancing_info, program_id)?;
-
-                let rebalancing = Rebalancing::unpack(&rebalancing_info.data.borrow())?;
-                assert_account_key(depositor_info, &rebalancing.depositor)?;
-                assert_account_key(mint_info, &rebalancing.mint)?;
-
-                rebalancing
-            }
-        };
-
-        // Check rebalancing is completed
-        if !rebalancing.is_completed() {
-            return Err(EverlendError::IncompleteRebalancing.into());
-        }
-
-        {
-            // Check token oracle
-            let (token_oracle_pubkey, _) = find_token_oracle_program_address(
-                &everlend_liquidity_oracle::id(),
-                liquidity_oracle_info.key,
-                mint_info.key,
-            );
-            assert_account_key(token_oracle_info, &token_oracle_pubkey)?;
-
-            // Check general pool
-            let (general_pool_pubkey, _) = everlend_general_pool::find_pool_program_address(
-                &everlend_general_pool::id(),
-                general_pool_market_info.key,
-                mint_info.key,
-            );
-            assert_account_key(general_pool_info, &general_pool_pubkey)?;
-
-            let general_pool =
-                everlend_general_pool::state::Pool::unpack(&general_pool_info.data.borrow())?;
-
-            // Check general pool accounts
-            assert_account_key(general_pool_market_info, &general_pool.pool_market)?;
-            assert_account_key(general_pool_token_account_info, &general_pool.token_account)?;
-            assert_account_key(mint_info, &general_pool.token_mint)?;
-
-            // Check withdrawal requests
-            let (withdrawal_requests_pubkey, _) = find_withdrawal_requests_program_address(
-                &everlend_general_pool::id(),
-                general_pool_market_info.key,
-                &general_pool.token_mint,
-            );
-            assert_account_key(withdrawal_requests_info, &withdrawal_requests_pubkey)?;
-
-            // Check transit: liquidity
-            let (liquidity_transit_pubkey, _) =
-                find_transit_program_address(program_id, depositor_info.key, mint_info.key, "");
-            assert_account_key(liquidity_transit_info, &liquidity_transit_pubkey)?;
-        }
-
-        let general_pool = Account::unpack(&general_pool_token_account_info.data.borrow())?;
-        let liquidity_transit = Account::unpack(&liquidity_transit_info.data.borrow())?;
-        let withdrawal_requests =
-            WithdrawalRequests::unpack(&withdrawal_requests_info.data.borrow())?;
-
-        let available_liquidity = rebalancing
-            .distributed_liquidity
-            .checked_add(liquidity_transit.amount)
-            .ok_or(EverlendError::MathOverflow)?;
-
-        msg!("available_liquidity: {}", available_liquidity);
-
-        // Calculate liquidity to distribute
-        let amount_to_distribute = general_pool
-            .amount
-            .checked_add(available_liquidity)
-            .ok_or(EverlendError::MathOverflow)?
-            .checked_sub(withdrawal_requests.liquidity_supply)
-            .ok_or(EverlendError::MathOverflow)?;
-
-        msg!("amount_to_distribute: {}", amount_to_distribute);
-
-        {
-            let (depositor_authority_pubkey, bump_seed) =
-                find_program_address(program_id, depositor_info.key);
-            assert_account_key(depositor_authority_info, &depositor_authority_pubkey)?;
-            let signers_seeds = &[&depositor_info.key.to_bytes()[..32], &[bump_seed]];
-
-            if amount_to_distribute.gt(&available_liquidity) {
-                let borrow_amount = amount_to_distribute
-                    .checked_sub(available_liquidity)
-                    .ok_or(EverlendError::MathOverflow)?;
-
-                msg!("Borrow from General Pool");
-                everlend_general_pool::cpi::borrow(
-                    general_pool_market_info.clone(),
-                    general_pool_market_authority_info.clone(),
-                    general_pool_info.clone(),
-                    general_pool_borrow_authority_info.clone(),
-                    liquidity_transit_info.clone(),
-                    general_pool_token_account_info.clone(),
-                    depositor_authority_info.clone(),
-                    borrow_amount,
-                    &[signers_seeds],
-                )?;
-            } else if !withdrawal_requests.liquidity_supply.is_zero() {
-                let repay_amount = withdrawal_requests
-                    .liquidity_supply
-                    .saturating_sub(general_pool.amount);
-
-                let repay_amount = min(repay_amount, liquidity_transit.amount);
-                if !repay_amount.is_zero() {
-                    msg!("Repay to General Pool");
-                    everlend_general_pool::cpi::repay(
-                        general_pool_market_info.clone(),
-                        general_pool_market_authority_info.clone(),
-                        general_pool_info.clone(),
-                        general_pool_borrow_authority_info.clone(),
-                        liquidity_transit_info.clone(),
-                        general_pool_token_account_info.clone(),
-                        depositor_authority_info.clone(),
-                        repay_amount,
-                        0,
-                        &[signers_seeds],
-                    )?;
-                }
-            }
-        }
-
-        msg!("Computing");
-        if refresh_income {
-            rebalancing.compute_with_refresh_income(
-                &registry_markets.money_markets,
-                registry.refresh_income_interval,
-                clock.slot,
-                amount_to_distribute,
-            )?;
-        } else {
-            // Compute rebalancing steps
-            let token_oracle = TokenOracle::unpack(&token_oracle_info.data.borrow())?;
-
-            rebalancing.compute(
-                &registry_markets.money_markets,
-                token_oracle,
-                amount_to_distribute,
-                clock.slot,
-            )?;
-        }
-
-        Rebalancing::pack(rebalancing, *rebalancing_info.data.borrow_mut())?;
-
-        Ok(())
-    }
-
-    /// Process ResetRebalancing instruction
-    pub fn set_rebalancing(
-        program_id: &Pubkey,
-        accounts: &[AccountInfo],
-        amount_to_distribute: u64,
-        distributed_liquidity: u64,
-        distribution_array: DistributionArray,
-    ) -> ProgramResult {
-        let account_info_iter = &mut accounts.iter();
-
-        let registry_info = next_account_info(account_info_iter)?;
-
-        let depositor_info = next_account_info(account_info_iter)?;
-        let rebalancing_info = next_account_info(account_info_iter)?;
-        let liquidity_mint_info = next_account_info(account_info_iter)?;
-        let manager_info = next_account_info(account_info_iter)?;
-
-        let _system_program_info = next_account_info(account_info_iter)?;
-
-        assert_signer(manager_info)?;
-
-        // Check programs
-        assert_owned_by(registry_info, &everlend_registry::id())?;
-        assert_owned_by(depositor_info, program_id)?;
-        assert_owned_by(rebalancing_info, program_id)?;
-
-        // Get depositor state
-        let depositor = Depositor::unpack(&depositor_info.data.borrow())?;
-
-        // Check registry
-        assert_account_key(registry_info, &depositor.registry)?;
-
-        let registry = Registry::unpack(&registry_info.data.borrow())?;
-
-        // Check manager
-        assert_account_key(manager_info, &registry.manager)?;
-
-        // Check rebalancing
-        let (rebalancing_pubkey, _) = find_rebalancing_program_address(
-            program_id,
-            depositor_info.key,
-            liquidity_mint_info.key,
-        );
-        assert_account_key(rebalancing_info, &rebalancing_pubkey)?;
-
-        let mut rebalancing = Rebalancing::unpack(&rebalancing_info.data.borrow())?;
-
-        // Check rebalancing accounts
-        assert_account_key(depositor_info, &rebalancing.depositor)?;
-        assert_account_key(liquidity_mint_info, &rebalancing.mint)?;
-
-        // Check rebalancing is not completed
-        if rebalancing.is_completed() {
-            return Err(EverlendError::RebalancingIsCompleted.into());
-        }
-
-        rebalancing.set(
-            amount_to_distribute,
-            distributed_liquidity,
-            distribution_array,
-        )?;
-
-        Rebalancing::pack(rebalancing, *rebalancing_info.data.borrow_mut())?;
-
-        Ok(())
-    }
-
-    /// Process Deposit instruction
-    pub fn deposit(program_id: &Pubkey, accounts: &[AccountInfo]) -> ProgramResult {
-        let account_info_iter = &mut accounts.iter().enumerate();
-        // TODO check
-        let registry_info = AccountLoader::next_unchecked(account_info_iter)?;
-
-        let depositor_info = AccountLoader::next_unchecked(account_info_iter)?;
-        let depositor_authority_info = AccountLoader::next_unchecked(account_info_iter)?;
-        let rebalancing_info = AccountLoader::next_unchecked(account_info_iter)?;
-
-        let liquidity_transit_info = AccountLoader::next_unchecked(account_info_iter)?;
-        let liquidity_mint_info = AccountLoader::next_unchecked(account_info_iter)?;
-        let collateral_transit_info = AccountLoader::next_unchecked(account_info_iter)?;
-        let collateral_mint_info = AccountLoader::next_unchecked(account_info_iter)?;
-
-        let executor_info = AccountLoader::next_unchecked(account_info_iter)?;
-
-        let clock_info = AccountLoader::next_unchecked(account_info_iter)?;
-        let clock = Clock::from_account_info(clock_info)?;
-        let _token_program_info = AccountLoader::next_unchecked(account_info_iter)?;
-
-        let money_market_program_info = AccountLoader::next_unchecked(account_info_iter)?;
-        let internal_mining_info = AccountLoader::next_unchecked(account_info_iter)?;
-
-        // Check programs
-        assert_owned_by(registry_info, &everlend_registry::id())?;
-        assert_owned_by(depositor_info, program_id)?;
-        assert_owned_by(rebalancing_info, program_id)?;
-        let depositor = Depositor::unpack(&depositor_info.data.borrow())?;
-
-        // Check executor
-        assert_signer(executor_info)?;
-        assert_account_key(executor_info, &depositor.rebalance_executor)?;
-
-        assert_account_key(registry_info, &depositor.registry)?;
-        let registry_markets = RegistryMarkets::unpack_from_slice(&registry_info.data.borrow())?;
-
-        // Check rebalancing
-        let (rebalancing_pubkey, _) = find_rebalancing_program_address(
-            program_id,
-            depositor_info.key,
-            liquidity_mint_info.key,
-        );
-        assert_account_key(rebalancing_info, &rebalancing_pubkey)?;
-
-        let mut rebalancing = Rebalancing::unpack(&rebalancing_info.data.borrow())?;
-        assert_account_key(depositor_info, &rebalancing.depositor)?;
-        assert_account_key(liquidity_mint_info, &rebalancing.mint)?;
-
-        if rebalancing.is_completed() {
-            return Err(EverlendError::RebalancingIsCompleted.into());
-        }
-
-        // Check transit: liquidity
-        let (liquidity_transit_pubkey, _) = find_transit_program_address(
-            program_id,
-            depositor_info.key,
-            liquidity_mint_info.key,
-            "",
-        );
-        assert_account_key(liquidity_transit_info, &liquidity_transit_pubkey)?;
-
-        // Check transit: collateral
-        let (collateral_transit_pubkey, _) = find_transit_program_address(
-            program_id,
-            depositor_info.key,
-            collateral_mint_info.key,
-            "",
-        );
-        assert_account_key(collateral_transit_info, &collateral_transit_pubkey)?;
-
-        // Create depositor authority account
-        let (depositor_authority_pubkey, bump_seed) =
-            find_program_address(program_id, depositor_info.key);
-        assert_account_key(depositor_authority_info, &depositor_authority_pubkey)?;
-        let signers_seeds = &[&depositor_info.key.to_bytes()[..32], &[bump_seed]];
-
-        let (internal_mining_pubkey, _) = find_internal_mining_program_address(
-            program_id,
-            liquidity_mint_info.key,
-            collateral_mint_info.key,
-            depositor_info.key,
-        );
-        assert_account_key(internal_mining_info, &internal_mining_pubkey)?;
-
-        // let money_market =
-        let (money_market, is_mining) = money_market(
-            &registry_markets,
-            program_id,
-            money_market_program_info,
-            account_info_iter,
-            internal_mining_info,
-            collateral_mint_info.key,
-            depositor_authority_info.key,
-        )?;
-
-        let collateral_stor: Option<Box<dyn CollateralStorage>> = {
-            if !is_mining {
-                let coll_pool = CollateralPool::init(
-                    &registry_markets,
-                    collateral_mint_info,
-                    depositor_authority_info,
-                    account_info_iter,
-                    false,
-                )?;
-                Some(Box::new(coll_pool))
-            } else {
-                None
-            }
-        };
-
-        {
-            let step = rebalancing.next_step();
-
-            if step.operation != RebalancingOperation::Deposit {
-                return Err(EverlendError::InvalidRebalancingOperation.into());
-            }
-
-            if registry_markets.money_markets[usize::from(step.money_market_index)]
-                != *money_market_program_info.key
-            {
-                return Err(EverlendError::InvalidRebalancingMoneyMarket.into());
-            }
-            msg!("Deposit");
-            let collateral_amount = if step.liquidity_amount.eq(&0) {
-                0
-            } else {
-                deposit(
-                    collateral_transit_info,
-                    collateral_mint_info,
-                    liquidity_transit_info,
-                    depositor_authority_info,
-                    clock_info,
-                    &money_market,
-                    is_mining,
-                    collateral_stor,
-                    step.liquidity_amount,
-                    &[signers_seeds],
-                )?
-            };
-
-            rebalancing.execute_step(
-                RebalancingOperation::Deposit,
-                Some(collateral_amount),
-                clock.slot,
-            )?;
-        }
-
-        Rebalancing::pack(rebalancing, *rebalancing_info.data.borrow_mut())?;
-
-        Ok(())
-    }
-
-    /// Process Withdraw instruction
-    // pub fn withdraw(
-    //     program_id: &Pubkey,
-    //     account_info_iter: &'a mut Enumerate<Iter<'a, AccountInfo<'b>>>,
-    // ) -> ProgramResult {
-    // }
-
-    /// Process MigrateDepositor instruction
-    pub fn migrate_depositor(_program_id: &Pubkey, _accounts: &[AccountInfo]) -> ProgramResult {
-        Err(EverlendError::TemporaryUnavailable.into())
-    }
-
-    /// Process InitMiningAccount instruction
-    pub fn init_mining_account(
-        program_id: &Pubkey,
-        accounts: &[AccountInfo],
-        mining_type: MiningType,
-    ) -> ProgramResult {
-        let account_info_iter = &mut accounts.iter();
-
-        let internal_mining_info = next_account_info(account_info_iter)?;
-        let liquidity_mint_info = next_account_info(account_info_iter)?;
-        let collateral_mint_info = next_account_info(account_info_iter)?;
-        let depositor_info = next_account_info(account_info_iter)?;
-        let depositor_authority_info = next_account_info(account_info_iter)?;
-        let registry_info = next_account_info(account_info_iter)?;
-        let manager_info = next_account_info(account_info_iter)?;
-            let rent_info = next_account_info(account_info_iter)?;
-        let rent = &Rent::from_account_info(rent_info)?;
-        let system_program_info = next_account_info(account_info_iter)?;
-
-        assert_signer(manager_info)?;
-        assert_owned_by(registry_info, &everlend_registry::id())?;
-        assert_owned_by(depositor_info, program_id)?;
-
-        let depositor = Depositor::unpack(&depositor_info.data.borrow())?;
-        assert_account_key(registry_info, &depositor.registry)?;
-
-        let registry = Registry::unpack(&registry_info.data.borrow())?;
-        assert_account_key(manager_info, &registry.manager)?;
-
-        let (internal_mining_pubkey, internal_mining_bump_seed) =
-            find_internal_mining_program_address(
-                program_id,
-                liquidity_mint_info.key,
-                collateral_mint_info.key,
-                depositor_info.key,
-            );
-        assert_account_key(internal_mining_info, &internal_mining_pubkey)?;
-
-        // Check depositor authority account
-        let (depositor_authority_pubkey, bump_seed) =
-            find_program_address(program_id, depositor_info.key);
-        assert_account_key(depositor_authority_info, &depositor_authority_pubkey)?;
-        let signers_seeds = &[&depositor_info.key.to_bytes()[..32], &[bump_seed]];
-
-        // Create internal mining account
-        if !internal_mining_info.owner.eq(program_id) {
-            let signers_seeds = &[
-                "internal_mining".as_bytes(),
-                &liquidity_mint_info.key.to_bytes()[..32],
-                &collateral_mint_info.key.to_bytes()[..32],
-                &depositor_info.key.to_bytes()[..32],
-                &[internal_mining_bump_seed],
-            ];
-
-            cpi::system::create_account::<InternalMining>(
-                program_id,
-                manager_info.clone(),
-                internal_mining_info.clone(),
-                &[signers_seeds],
-                rent,
-            )?;
-        } else {
-            assert_owned_by(internal_mining_info, program_id)?;
-            // Check that account
-            InternalMining::unpack(&internal_mining_info.data.borrow())?;
-        }
-
-        let staking_program_id_info = next_account_info(account_info_iter)?;
-
-        match mining_type {
-            MiningType::Larix {
-                mining_account,
-                additional_reward_token_account,
-            } => {
-                let mining_account_info = next_account_info(account_info_iter)?;
-                assert_owned_by(mining_account_info, staking_program_id_info.key)?;
-                assert_account_key(mining_account_info, &mining_account)?;
-
-                let lending_market_info = next_account_info(account_info_iter)?;
-                if let Some(additional_reward_token_account) = additional_reward_token_account {
-                    let additional_reward_token_account_info =
-                        next_account_info(account_info_iter)?;
-                    assert_account_key(
-                        additional_reward_token_account_info,
-                        &additional_reward_token_account,
-                    )?;
-
-                    assert_owned_by(additional_reward_token_account_info, &spl_token::id())?;
-
-                    let token_account = spl_token::state::Account::unpack(
-                        &additional_reward_token_account_info.data.borrow(),
-                    )?;
-
-                    let (depositor_authority_pubkey, _) =
-                        find_program_address(program_id, depositor_info.key);
-                    if !token_account.owner.eq(&depositor_authority_pubkey) {
-                        return Err(EverlendError::InvalidAccountOwner.into());
-                    }
-                }
-
-                cpi::larix::init_mining(
-                    staking_program_id_info.key,
-                    mining_account_info.clone(),
-                    depositor_authority_info.clone(),
-                    lending_market_info.clone(),
-                    &[signers_seeds.as_ref()],
-                )?
-            }
-            MiningType::PortFinance {
-                staking_program_id,
-                staking_account,
-                staking_pool,
-                obligation,
-            } => {
-                assert_account_key(staking_program_id_info, &staking_program_id)?;
-                let staking_pool_info = next_account_info(account_info_iter)?;
-                let staking_account_info = next_account_info(account_info_iter)?;
-
-                assert_account_key(staking_pool_info, &staking_pool)?;
-                assert_account_key(staking_account_info, &staking_account)?;
-
-                if staking_account_info.owner != staking_program_id_info.key {
-                    return Err(EverlendError::InvalidAccountOwner.into());
-                };
-
-                let money_market_program_id_info = next_account_info(account_info_iter)?;
-                let obligation_info = next_account_info(account_info_iter)?;
-                assert_account_key(obligation_info, &obligation)?;
-
-                let lending_market_info = next_account_info(account_info_iter)?;
-                let clock_info = next_account_info(account_info_iter)?;
-                let _spl_token_program = next_account_info(account_info_iter)?;
-
-                cpi::port_finance::init_obligation(
-                    money_market_program_id_info.key,
-                    obligation_info.clone(),
-                    lending_market_info.clone(),
-                    depositor_authority_info.clone(),
-                    clock_info.clone(),
-                    rent_info.clone(),
-                    &[signers_seeds.as_ref()],
-                )?;
-
-                cpi::port_finance::create_stake_account(
-                    staking_program_id_info.key,
-                    staking_account_info.clone(),
-                    staking_pool_info.clone(),
-                    depositor_authority_info.clone(),
-                    rent_info.clone(),
-                )?;
-            }
-            MiningType::Quarry {
-                rewarder,
-            } => {
-                assert_account_key(staking_program_id_info, &cpi::quarry::staking_program_id())?;
-
-                let rewarder_info = next_account_info(account_info_iter)?;
-                assert_account_key(rewarder_info, &rewarder)?;
-
-                let quarry_info = next_account_info(account_info_iter)?;
-                let (quarry, _) = cpi::quarry::find_quarry_program_address(
-                    &cpi::quarry::staking_program_id(),
-                    &rewarder,
-                    collateral_mint_info.key,
-                );
-                assert_account_key(quarry_info, &quarry)?;
-
-                let miner_info = next_account_info(account_info_iter)?;
-                let (miner_pubkey, _) = cpi::quarry::find_miner_program_address(
-                    &cpi::quarry::staking_program_id(),
-                    &quarry,
-                    depositor_authority_info.key,
-                );
-                assert_account_key(miner_info, &miner_pubkey)?;
-
-                let miner_vault_info = next_account_info(account_info_iter)?;
-                let miner_vault = get_associated_token_address(&miner_pubkey, collateral_mint_info.key);
-                assert_account_key(miner_vault_info, &miner_vault)?;
-
-                let _spl_token_program = next_account_info(account_info_iter)?;
-
-                cpi::quarry::create_miner(
-                    staking_program_id_info.key,
-                    depositor_authority_info.clone(),
-                    miner_info.clone(),
-                    quarry_info.clone(),
-                    rewarder_info.clone(),
-                    manager_info.clone(),
-                    collateral_mint_info.clone(),
-                    miner_vault_info.clone(),
-                    &[signers_seeds.as_ref()],
-                )?;
-            }
-            MiningType::Francium {
-               ..
-            } => {
-                let farming_pool_info = next_account_info(account_info_iter)?;
-                let user_farming_info = next_account_info(account_info_iter)?;
-                let user_reward_a_info = next_account_info(account_info_iter)?;
-                let user_reward_b_info = next_account_info(account_info_iter)?;
-                let user_stake_info = next_account_info(account_info_iter)?;
-
-                cpi::francium::init_farming_user(
-                    &staking_program_id_info.key,
-                    depositor_authority_info.clone(),
-                    user_farming_info.clone(),
-                    farming_pool_info.clone(),
-                    user_stake_info.clone(),
-                    user_reward_a_info.clone(),
-                    user_reward_b_info.clone(),
-                    system_program_info.clone(),
-                    rent_info.clone(),
-                    &[signers_seeds.as_ref()],
-                )?;
-            }
-            MiningType::None => {}
-        }
-
-        let mut internal_mining =
-            InternalMining::unpack_unchecked(&internal_mining_info.data.borrow())?;
-        internal_mining.init(mining_type);
-
-        InternalMining::pack(internal_mining, *internal_mining_info.data.borrow_mut())?;
-        Ok(())
-    }
-
-    /// Process ClaimMiningReward instruction
-    pub fn claim_mining_reward(
-        program_id: &Pubkey,
-        accounts: &[AccountInfo],
-        with_subrewards: bool,
-    ) -> ProgramResult {
-        let account_info_iter = &mut accounts.iter();
-
-        let depositor_info = next_account_info(account_info_iter)?;
-        let depositor_authority_info = next_account_info(account_info_iter)?;
-
-        let depositor = Depositor::unpack(&depositor_info.data.borrow())?;
-        let executor_info = next_account_info(account_info_iter)?;
-        // Check executor
-        assert_signer(executor_info)?;
-        assert_account_key(executor_info, &depositor.rebalance_executor)?;
-
-        let liquidity_mint_info = next_account_info(account_info_iter)?;
-        let collateral_mint_info = next_account_info(account_info_iter)?;
-
-        let internal_mining_info = next_account_info(account_info_iter)?;
-        let (internal_mining_pubkey, _) = find_internal_mining_program_address(
-            program_id,
-            liquidity_mint_info.key,
-            collateral_mint_info.key,
-            depositor_info.key,
-        );
-        assert_account_key(internal_mining_info, &internal_mining_pubkey)?;
-        assert_owned_by(internal_mining_info, program_id)?;
-
-        let internal_mining_type =
-            InternalMining::unpack(&internal_mining_info.data.borrow())?.mining_type;
-
-        let token_program_info = next_account_info(account_info_iter)?;
-        let staking_program_id_info = next_account_info(account_info_iter)?;
-        let eld_reward_program_id = next_account_info(account_info_iter)?;
-        // TODO add check of eld_config
-        let eld_config_info = next_account_info(account_info_iter)?;
-
-        // Get reward_pool struct and check liquidity_mint
-        let reward_pool_info = next_account_info(account_info_iter)?;
-        // TODO fix unpack and check liquidity mint
-        // let reward_pool = RewardPool::try_from_slice(&reward_pool_info.data.borrow()[8..])?;
-        // assert_account_key(liquidity_mint_info, &reward_pool.liquidity_mint)?;
-
-        let reward_accounts = parse_fill_reward_accounts(
-            program_id,
-            depositor_info.key,
-            reward_pool_info.key,
-            eld_reward_program_id.key,
-            account_info_iter,
-            true,
-        )?;
-
-        let mut fill_sub_rewards_accounts: Option<FillRewardAccounts> = None;
-
-        // Create depositor authority account
-        let (depositor_authority_pubkey, bump_seed) =
-            find_program_address(program_id, depositor_info.key);
-        assert_account_key(depositor_authority_info, &depositor_authority_pubkey)?;
-        let signers_seeds = &[&depositor_info.key.to_bytes()[..32], &[bump_seed]];
-
-        match internal_mining_type {
-            MiningType::Larix {
-                mining_account,
-                additional_reward_token_account,
-            } => {
-                if with_subrewards != additional_reward_token_account.is_some() {
-                    return Err(ProgramError::InvalidArgument);
-                };
-
-                // Parse and check additional reward token account
-                if with_subrewards {
-                    let sub_reward_accounts = parse_fill_reward_accounts(
-                        program_id,
-                        depositor_info.key,
-                        reward_pool_info.key,
-                        eld_reward_program_id.key,
-                        account_info_iter,
-                        //Larix has manual distribution of subreward
-                        false,
-                    )?;
-
-                    // Assert additional reward token account
-                    assert_account_key(
-                        &sub_reward_accounts.reward_transit_info,
-                        &additional_reward_token_account.unwrap(),
-                    )?;
-
-                    fill_sub_rewards_accounts = Some(sub_reward_accounts);
-                };
-
-                let mining_account_info = next_account_info(account_info_iter)?;
-                assert_account_key(mining_account_info, &mining_account)?;
-
-                let mine_supply_info = next_account_info(account_info_iter)?;
-                let lending_market_info = next_account_info(account_info_iter)?;
-                let lending_market_authority_info = next_account_info(account_info_iter)?;
-                let reserve_info = next_account_info(account_info_iter)?;
-                let reserve_liquidity_oracle = next_account_info(account_info_iter)?;
-
-                cpi::larix::refresh_mine(
-                    staking_program_id_info.key,
-                    mining_account_info.clone(),
-                    reserve_info.clone(),
-                )?;
-
-                cpi::larix::refresh_reserve(
-                    staking_program_id_info.key,
-                    reserve_info.clone(),
-                    reserve_liquidity_oracle.clone(),
-                )?;
-                cpi::larix::claim_mine(
-                    staking_program_id_info.key,
-                    mining_account_info.clone(),
-                    mine_supply_info.clone(),
-                    reward_accounts.reward_transit_info.clone(),
-                    depositor_authority_info.clone(),
-                    lending_market_info.clone(),
-                    lending_market_authority_info.clone(),
-                    reserve_info.clone(),
-                    &[signers_seeds.as_ref()],
-                )?;
-            }
-            MiningType::PortFinance {
-                staking_account,
-                staking_pool,
-                staking_program_id,
-                ..
-            } => {
-                if with_subrewards {
-                    let sub_reward_accounts = parse_fill_reward_accounts(
-                        program_id,
-                        depositor_info.key,
-                        reward_pool_info.key,
-                        eld_reward_program_id.key,
-                        account_info_iter,
-                        true,
-                    )?;
-                    fill_sub_rewards_accounts = Some(sub_reward_accounts.clone());
-                }
-
-                let stake_account_info = next_account_info(account_info_iter)?;
-                assert_account_key(stake_account_info, &staking_account)?;
-
-                let staking_pool_info = next_account_info(account_info_iter)?;
-                assert_account_key(staking_pool_info, &staking_pool)?;
-
-                let staking_pool_authority_info = next_account_info(account_info_iter)?;
-
-                assert_account_key(staking_pool_info, &staking_pool)?;
-                assert_account_key(staking_program_id_info, &staking_program_id)?;
-
-                let reward_token_pool = next_account_info(account_info_iter)?;
-
-                let clock = next_account_info(account_info_iter)?;
-
-                // let sub_reward_token_pool_option :Option<AccountInfo>;
-                // let sub_reward_destination_option :Option<AccountInfo>;
-                let sub_reward = if with_subrewards {
-                    let sub_reward_token_pool = next_account_info(account_info_iter)?;
-
-                    // Make local copy
-                    let sub_reward_destination = fill_sub_rewards_accounts.unwrap().clone();
-                    fill_sub_rewards_accounts = Some(sub_reward_destination.clone());
-
-                    Some((
-                        sub_reward_token_pool,
-                        sub_reward_destination.reward_transit_info,
-                    ))
-                } else {
-                    None
-                };
-
-                cpi::port_finance::claim_reward(
-                    staking_program_id_info.key,
-                    depositor_authority_info.clone(),
-                    stake_account_info.clone(),
-                    staking_pool_info.clone(),
-                    staking_pool_authority_info.clone(),
-                    reward_token_pool.clone(),
-                    reward_accounts.reward_transit_info.clone(),
-                    sub_reward,
-                    clock.clone(),
-                    token_program_info.clone(),
-                    &[signers_seeds.as_ref()],
-                )?;
-            }
-            MiningType::Quarry {
-                rewarder,
-            } => {
-                assert_account_key(staking_program_id_info,&cpi::quarry::staking_program_id())?;
-                let mint_wrapper = next_account_info(account_info_iter)?;
-                let mint_wrapper_program = next_account_info(account_info_iter)?;
-                let minter = next_account_info(account_info_iter)?;
-                // IOU token mint
-                let rewards_token_mint = next_account_info(account_info_iter)?;
-                let rewards_token_account = next_account_info(account_info_iter)?;
-                let (reward_token_account_pubkey, _) = find_transit_program_address(
-                    program_id,
-                    depositor_info.key,
-                    rewards_token_mint.key,
-                    "lm_reward",
-                );
-                assert_account_key(rewards_token_account, &reward_token_account_pubkey)?;
-                let rewards_fee_account = next_account_info(account_info_iter)?;
-                let miner = next_account_info(account_info_iter)?;
-                let quarry_rewarder = next_account_info(account_info_iter)?;
-                assert_account_key(quarry_rewarder, &rewarder)?;
-                let quarry_info = next_account_info(account_info_iter)?;
-                let (quarry, _) = cpi::quarry::find_quarry_program_address(
-                    staking_program_id_info.key,
-                    quarry_rewarder.key,
-                    liquidity_mint_info.key,
-                );
-                assert_account_key(quarry_info, &quarry)?;
-
-                cpi::quarry::claim_rewards(
-                    staking_program_id_info.key,
-                    mint_wrapper.clone(),
-                    mint_wrapper_program.clone(),
-                    minter.clone(),
-                    rewards_token_mint.clone(),
-                    rewards_token_account.clone(),
-                    rewards_fee_account.clone(),
-                    depositor_authority_info.clone(),
-                    miner.clone(),
-                    quarry_info.clone(),
-                    quarry_rewarder.clone(),
-                    &[signers_seeds.as_ref()],
-                )?;
-
-                let redeemer_program_id_info = next_account_info(account_info_iter)?;
-                let redeemer_info = next_account_info(account_info_iter)?;
-                let redemption_vault_info = next_account_info(account_info_iter)?;
-
-                cpi::quarry::redeem_all_tokens(
-                    redeemer_program_id_info.key,
-                    redeemer_info.clone(),
-                    rewards_token_mint.clone(),
-                    rewards_token_account.clone(),
-                    redemption_vault_info.clone(),
-                    reward_accounts.reward_transit_info.clone(),
-                    depositor_authority_info.clone(),
-                    &[signers_seeds.as_ref()],
-                )?;
-            }
-            MiningType::Francium {
-                user_reward_b,
-                ..
-            } => {
-                if with_subrewards {
-                    let sub_reward_accounts = parse_fill_reward_accounts(
-                        program_id,
-                        depositor_info.key,
-                        reward_pool_info.key,
-                        eld_reward_program_id.key,
-                        account_info_iter,
-                        true,
-                    )?;
-
-                    assert_account_key(
-                        &sub_reward_accounts.reward_transit_info,
-                        &user_reward_b,
-                    )?;
-
-                    fill_sub_rewards_accounts = Some(sub_reward_accounts);
-                };
-
-                let user_farming_info = next_account_info(account_info_iter)?;
-                let user_stake_info = next_account_info(account_info_iter)?;
-                let farming_pool_info = next_account_info(account_info_iter)?;
-                let farming_pool_authority_info = next_account_info(account_info_iter)?;
-                let pool_stake_token_info = next_account_info(account_info_iter)?;
-                let pool_reward_a_info = next_account_info(account_info_iter)?;
-                let pool_reward_b_info = next_account_info(account_info_iter)?;
-                let clock = next_account_info(account_info_iter)?;
-
-                cpi::francium::stake(
-                    staking_program_id_info.key,
-                    depositor_authority_info.clone(),
-                    user_farming_info.clone(),
-                    user_stake_info.clone(),
-                    reward_accounts.reward_transit_info.clone(),
-                    fill_sub_rewards_accounts.as_ref().unwrap().reward_transit_info.clone(),
-                    farming_pool_info.clone(),
-                    farming_pool_authority_info.clone(),
-                    pool_stake_token_info.clone(),
-                    pool_reward_a_info.clone(),
-                    pool_reward_b_info.clone(),
-                    clock.clone(),
-                    0,
-                    &[signers_seeds.as_ref()],
-                )?;
-            }
-            MiningType::None => {}
-        };
-
-        let mut fill_itr = vec![reward_accounts];
-
-        if let Some(accounts) = fill_sub_rewards_accounts {
-            fill_itr.push(accounts);
-        }
-
-        fill_itr.iter().try_for_each(|reward_accounts| {
-            let reward_transit_account =
-                Account::unpack(&reward_accounts.reward_transit_info.data.borrow())?;
-
-            cpi::rewards::fill_vault(
-                eld_reward_program_id.key,
-                eld_config_info.clone(),
-                reward_pool_info.clone(),
-                reward_accounts.reward_mint_info.clone(),
-                reward_accounts.fee_account_info.clone(),
-                reward_accounts.vault_info.clone(),
-                reward_accounts.reward_transit_info.clone(),
-                depositor_authority_info.clone(),
-                reward_transit_account.amount,
-                &[signers_seeds.as_ref()],
-            )
-        })?;
-
-        Ok(())
-    }
-
-=======
->>>>>>> 1104a689
     /// Instruction processing router
     pub fn process_instruction(
         program_id: &Pubkey,
@@ -1223,6 +102,7 @@
             }
 
             DepositorInstruction::RefreshMMIncomes => {
+                let account_info_iter = &mut accounts.iter().enumerate();
                 msg!("DepositorInstruction: RefreshMMIncomes");
                 RefreshMMIncomesContext::new(program_id, account_info_iter)?
                     .process(program_id, account_info_iter)

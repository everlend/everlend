use super::CollateralStorage;
use everlend_collateral_pool::{
    cpi, find_pool_withdraw_authority_program_address, utils::CollateralPoolAccounts,
};
use everlend_registry::state::RegistryMarkets;
use everlend_utils::{assert_account_key, AccountLoader};
use solana_program::{
    account_info::AccountInfo, msg, program_error::ProgramError, program_pack::Pack,
};
use std::{iter::Enumerate, slice::Iter};

/// Container
#[derive(Clone)]
pub struct CollateralPool<'a> {
    collateral_pool_market: AccountInfo<'a>,
    collateral_pool_market_authority: AccountInfo<'a>,
    collateral_pool: AccountInfo<'a>,
    collateral_pool_token_account: AccountInfo<'a>,
    collateral_pool_withdraw_authority: Option<AccountInfo<'a>>,
}

impl<'a, 'b> CollateralPool<'a> {
    ///
    pub fn init(
        registry_markets: &RegistryMarkets,
        collateral_mint: &'b AccountInfo<'a>,
        authority: &'b AccountInfo<'a>,
        account_info_iter: &mut Enumerate<Iter<'_, AccountInfo<'a>>>,
        is_withdraw_expected: bool,
    ) -> Result<CollateralPool<'a>, ProgramError> {
        msg!("Init CollateralPool");
        let collateral_pool_market_info =
            AccountLoader::next_with_owner(account_info_iter, &everlend_collateral_pool::id())?;
        let collateral_pool_market_authority_info =
            AccountLoader::next_unchecked(account_info_iter)?;
        let collateral_pool_info =
            AccountLoader::next_with_owner(account_info_iter, &everlend_collateral_pool::id())?;
        let collateral_pool_token_account_info =
            AccountLoader::next_with_owner(account_info_iter, &spl_token::id())?;

        // Check collateral pool market
        if !registry_markets
            .collateral_pool_markets
            .contains(collateral_pool_market_info.key)
        {
            return Err(ProgramError::InvalidArgument);
        }

        // Check collateral pool
        let (collateral_pool_pubkey, _) = everlend_collateral_pool::find_pool_program_address(
            &everlend_collateral_pool::id(),
            collateral_pool_market_info.key,
            collateral_mint.key,
        );
        assert_account_key(collateral_pool_info, &collateral_pool_pubkey)?;

        let collateral_pool =
            everlend_collateral_pool::state::Pool::unpack(&collateral_pool_info.data.borrow())?;

        // Check collateral pool accounts
        assert_account_key(collateral_mint, &collateral_pool.token_mint)?;
        assert_account_key(
            collateral_pool_token_account_info,
            &collateral_pool.token_account,
        )?;

        let _everlend_collateral_pool_info =
            AccountLoader::next_with_key(account_info_iter, &everlend_collateral_pool::id())?;

        let mut collateral_pool_withdraw_authority: Option<AccountInfo<'a>> = None;
        if is_withdraw_expected {
            let collateral_pool_withdraw_authority_info =
                AccountLoader::next_unchecked(account_info_iter)?;

            let (collateral_pool_withdraw_authority_pubkey, _) =
                find_pool_withdraw_authority_program_address(
                    &everlend_collateral_pool::id(),
                    collateral_pool_info.key,
                    authority.key,
                );

            assert_account_key(
                collateral_pool_withdraw_authority_info,
                &collateral_pool_withdraw_authority_pubkey,
            )?;

            collateral_pool_withdraw_authority =
                Some(collateral_pool_withdraw_authority_info.clone());
        }

<<<<<<< HEAD
        let _everlend_collateral_pool_info =
            AccountLoader::next_with_key(account_info_iter, &everlend_collateral_pool::id())?;

=======
>>>>>>> 4b175827
        Ok(CollateralPool {
            collateral_pool_market: collateral_pool_market_info.clone(),
            collateral_pool_market_authority: collateral_pool_market_authority_info.clone(),
            collateral_pool: collateral_pool_info.clone(),
            collateral_pool_token_account: collateral_pool_token_account_info.clone(),
            collateral_pool_withdraw_authority,
        })
    }
}

impl<'a> CollateralStorage<'a> for CollateralPool<'a> {
    fn deposit_collateral_tokens(
        &self,
        collateral_transit: AccountInfo<'a>,
        authority: AccountInfo<'a>,
        _clock: AccountInfo<'a>,
        collateral_amount: u64,
        signers_seeds: &[&[&[u8]]],
    ) -> Result<(), ProgramError> {
        msg!("Collect collateral tokens to Collateral Pool");

        cpi::deposit(
            CollateralPoolAccounts {
                pool_market: self.collateral_pool_market.clone(),
                pool_market_authority: self.collateral_pool_market_authority.clone(),
                pool: self.collateral_pool.clone(),
                token_account: self.collateral_pool_token_account.clone(),
            },
            collateral_transit,
            authority,
            collateral_amount,
            signers_seeds,
        )
    }

    fn withdraw_collateral_tokens(
        &self,
        collateral_transit: AccountInfo<'a>,
        authority: AccountInfo<'a>,
        _clock: AccountInfo<'a>,
        collateral_amount: u64,
        signers_seeds: &[&[&[u8]]],
    ) -> Result<(), ProgramError> {
        msg!("Withdraw collateral tokens from Collateral Pool");
        if self.collateral_pool_withdraw_authority.is_none() {
            return Err(ProgramError::InvalidArgument);
        }

        cpi::withdraw(
            CollateralPoolAccounts {
                pool_market: self.collateral_pool_market.clone(),
                pool_market_authority: self.collateral_pool_market_authority.clone(),
                pool: self.collateral_pool.clone(),
                token_account: self.collateral_pool_token_account.clone(),
            },
            self.collateral_pool_withdraw_authority
                .as_ref()
                .unwrap()
                .clone(),
            collateral_transit,
            authority,
            collateral_amount,
            signers_seeds,
        )
    }
}<|MERGE_RESOLUTION|>--- conflicted
+++ resolved
@@ -88,12 +88,6 @@
                 Some(collateral_pool_withdraw_authority_info.clone());
         }
 
-<<<<<<< HEAD
-        let _everlend_collateral_pool_info =
-            AccountLoader::next_with_key(account_info_iter, &everlend_collateral_pool::id())?;
-
-=======
->>>>>>> 4b175827
         Ok(CollateralPool {
             collateral_pool_market: collateral_pool_market_info.clone(),
             collateral_pool_market_authority: collateral_pool_market_authority_info.clone(),

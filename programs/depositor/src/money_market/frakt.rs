--- conflicted
+++ resolved
@@ -229,10 +229,6 @@
         Err(EverlendError::MiningNotImplemented.into())
     }
 
-<<<<<<< HEAD
-    fn is_deposit_disabled(&self) -> Result<bool, ProgramError> {
-        Ok(false)
-=======
     fn is_income(
         &self,
         _collateral_amount: u64,
@@ -243,6 +239,9 @@
 
     fn refresh_reserve(&self, _clock: AccountInfo<'b>) -> Result<(), ProgramError> {
         Ok(())
->>>>>>> 5b6e930c
+    }
+
+    fn is_deposit_disabled(&self) -> Result<bool, ProgramError> {
+        Ok(false)
     }
 }
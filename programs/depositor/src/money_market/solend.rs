use super::MoneyMarket;
use crate::money_market::CollateralStorage;
use crate::state::MiningType;
use everlend_utils::{assert_account_key, cpi::solend, AccountLoader, EverlendError};
use solana_program::{
    account_info::AccountInfo, program_error::ProgramError, program_pack::Pack, pubkey::Pubkey,
};
use spl_token::state::Account;
use std::{iter::Enumerate, slice::Iter};

///
pub struct Solend<'a, 'b> {
    money_market_program_id: Pubkey,
<<<<<<< HEAD
    reserve: AccountInfo<'a>,
    reserve_liquidity_supply: AccountInfo<'a>,
    lending_market: AccountInfo<'a>,
    lending_market_authority: AccountInfo<'a>,
    reserve_liquidity_pyth_oracle: AccountInfo<'a>,
    reserve_liquidity_switchboard_oracle: AccountInfo<'a>,

    mining: Option<SolendMining<'a>>,
}

struct SolendMining<'a> {
    obligation_info: AccountInfo<'a>,
    collateral_supply_info: AccountInfo<'a>,
=======
    reserve: &'a AccountInfo<'b>,
    reserve_liquidity_supply: &'a AccountInfo<'b>,
    lending_market: &'a AccountInfo<'b>,
    lending_market_authority: &'a AccountInfo<'b>,
    reserve_liquidity_pyth_oracle: &'a AccountInfo<'b>,
    reserve_liquidity_switchboard_oracle: &'a AccountInfo<'b>,
>>>>>>> 1104a689
}

impl<'a, 'b> Solend<'a, 'b> {
    ///
    pub fn init(
        money_market_program_id: Pubkey,
<<<<<<< HEAD
        account_info_iter: &'b mut Enumerate<Iter<'_, AccountInfo<'a>>>,
        internal_mining_type: Option<MiningType>,
    ) -> Result<Solend<'a>, ProgramError> {
=======
        account_info_iter: &mut Enumerate<Iter<'a, AccountInfo<'b>>>,
    ) -> Result<Solend<'a, 'b>, ProgramError> {
>>>>>>> 1104a689
        let reserve_info =
            AccountLoader::next_with_owner(account_info_iter, &money_market_program_id)?;
        let reserve_liquidity_supply_info =
            AccountLoader::next_with_owner(account_info_iter, &spl_token::id())?;
        let lending_market_info =
            AccountLoader::next_with_owner(account_info_iter, &money_market_program_id)?;
        let lending_market_authority_info = AccountLoader::next_unchecked(account_info_iter)?;
        let reserve_liquidity_pyth_oracle_info = AccountLoader::next_unchecked(account_info_iter)?;
        let reserve_liquidity_switchboard_oracle_info =
            AccountLoader::next_unchecked(account_info_iter)?;

        let mut solend = Solend {
            money_market_program_id,
<<<<<<< HEAD
            reserve: reserve_info.clone(),
            reserve_liquidity_supply: reserve_liquidity_supply_info.clone(),
            lending_market: lending_market_info.clone(),
            lending_market_authority: lending_market_authority_info.clone(),
            reserve_liquidity_pyth_oracle: reserve_liquidity_pyth_oracle_info.clone(),
            reserve_liquidity_switchboard_oracle: reserve_liquidity_switchboard_oracle_info.clone(),

            mining: None,
        };

        match internal_mining_type {
            Some(MiningType::Solend { obligation }) => {
                let obligation_info = AccountLoader::next_unchecked(account_info_iter)?;
                assert_account_key(obligation_info, &obligation)?;

                let collateral_supply_info =
                    AccountLoader::next_with_owner(account_info_iter, &spl_token::id())?;

                solend.mining = Some(SolendMining {
                    obligation_info: obligation_info.clone(),
                    collateral_supply_info: collateral_supply_info.clone(),
                })
            }
            _ => {}
        }

        Ok(solend)
=======
            reserve: reserve_info,
            reserve_liquidity_supply: reserve_liquidity_supply_info,
            lending_market: lending_market_info,
            lending_market_authority: lending_market_authority_info,
            reserve_liquidity_pyth_oracle: reserve_liquidity_pyth_oracle_info,
            reserve_liquidity_switchboard_oracle: reserve_liquidity_switchboard_oracle_info,
        })
>>>>>>> 1104a689
    }
}

impl<'a, 'b> MoneyMarket<'b> for Solend<'a, 'b> {
    fn money_market_deposit(
        &self,
        collateral_mint: AccountInfo<'b>,
        source_liquidity: AccountInfo<'b>,
        destination_collateral: AccountInfo<'b>,
        authority: AccountInfo<'b>,
        clock: AccountInfo<'b>,
        liquidity_amount: u64,
        signers_seeds: &[&[&[u8]]],
    ) -> Result<u64, ProgramError> {
        solend::refresh_reserve(
            &self.money_market_program_id,
            self.reserve.clone(),
            self.reserve_liquidity_pyth_oracle.clone(),
            self.reserve_liquidity_switchboard_oracle.clone(),
            clock.clone(),
        )?;

        solend::deposit(
            &self.money_market_program_id,
            source_liquidity,
            destination_collateral.clone(),
            self.reserve.clone(),
            self.reserve_liquidity_supply.clone(),
            collateral_mint,
            self.lending_market.clone(),
            self.lending_market_authority.clone(),
            authority,
            clock,
            liquidity_amount,
            signers_seeds,
        )?;

        let collateral_amount =
            Account::unpack_unchecked(&destination_collateral.data.borrow())?.amount;

        Ok(collateral_amount)
    }

    fn money_market_redeem(
        &self,
        collateral_mint: AccountInfo<'b>,
        source_collateral: AccountInfo<'b>,
        destination_liquidity: AccountInfo<'b>,
        authority: AccountInfo<'b>,
        clock: AccountInfo<'b>,
        collateral_amount: u64,
        signers_seeds: &[&[&[u8]]],
    ) -> Result<(), ProgramError> {
        solend::refresh_reserve(
            &self.money_market_program_id,
            self.reserve.clone(),
            self.reserve_liquidity_pyth_oracle.clone(),
            self.reserve_liquidity_switchboard_oracle.clone(),
            clock.clone(),
        )?;

        solend::redeem(
            &self.money_market_program_id,
            source_collateral,
            destination_liquidity,
            self.reserve.clone(),
            collateral_mint,
            self.reserve_liquidity_supply.clone(),
            self.lending_market.clone(),
            self.lending_market_authority.clone(),
            authority,
            clock,
            collateral_amount,
            signers_seeds,
        )
    }

    ///
    fn money_market_deposit_and_deposit_mining(
        &self,
<<<<<<< HEAD
        collateral_mint: AccountInfo<'a>,
        source_liquidity: AccountInfo<'a>,
        collateral_transit: AccountInfo<'a>,
        authority: AccountInfo<'a>,
        clock: AccountInfo<'a>,
        liquidity_amount: u64,
        signers_seeds: &[&[&[u8]]],
=======
        _collateral_mint: AccountInfo<'b>,
        _source_liquidity: AccountInfo<'b>,
        _collateral_transit: AccountInfo<'b>,
        _authority: AccountInfo<'b>,
        _clock: AccountInfo<'b>,
        _liquidity_amount: u64,
        _signers_seeds: &[&[&[u8]]],
>>>>>>> 1104a689
    ) -> Result<u64, ProgramError> {
        self.money_market_deposit(
            collateral_mint,
            source_liquidity,
            collateral_transit.clone(),
            authority.clone(),
            clock.clone(),
            liquidity_amount,
            signers_seeds,
        )?;

        let collateral_amount =
            Account::unpack_unchecked(&collateral_transit.data.borrow())?.amount;

        if collateral_amount == 0 {
            return Err(EverlendError::CollateralLeak.into());
        }

        if self.mining.is_some() {
            self.deposit_collateral_tokens(
                collateral_transit,
                authority,
                clock,
                collateral_amount,
                signers_seeds,
            )?
        } else {
            return Err(EverlendError::MiningNotInitialized.into());
        }

        Ok(collateral_amount)
    }

    ///
    fn money_market_redeem_and_withdraw_mining(
        &self,
<<<<<<< HEAD
        collateral_mint: AccountInfo<'a>,
        collateral_transit: AccountInfo<'a>,
        liquidity_destination: AccountInfo<'a>,
        authority: AccountInfo<'a>,
        clock: AccountInfo<'a>,
        collateral_amount: u64,
        signers_seeds: &[&[&[u8]]],
    ) -> Result<(), ProgramError> {
        if self.mining.is_none() {
            return Err(EverlendError::MiningNotInitialized.into());
        }

        let mining = self.mining.as_ref().unwrap();

        solend::withdraw_obligation_collateral_and_redeem_reserve_collateral(
            &self.money_market_program_id,
            mining.collateral_supply_info.clone(),
            collateral_transit,
            self.reserve.clone(),
            self.reserve_liquidity_supply.clone(),
            collateral_mint,
            mining.obligation_info.clone(),
            self.lending_market.clone(),
            self.lending_market_authority.clone(),
            liquidity_destination,
            authority.clone(),
            authority.clone(),
            clock,
            collateral_amount,
            signers_seeds,
        )
    }
}

impl<'a> CollateralStorage<'a> for Solend<'a> {
    fn deposit_collateral_tokens(
        &self,
        collateral_transit: AccountInfo<'a>,
        authority: AccountInfo<'a>,
        clock: AccountInfo<'a>,
        collateral_amount: u64,
        signers_seeds: &[&[&[u8]]],
    ) -> Result<(), ProgramError> {
        if self.mining.is_none() {
            return Err(EverlendError::MiningNotInitialized.into());
        }

        solend::refresh_reserve(
            &self.money_market_program_id,
            self.reserve.clone(),
            self.reserve_liquidity_pyth_oracle.clone(),
            self.reserve_liquidity_switchboard_oracle.clone(),
            clock.clone(),
        )?;

        let mining = self.mining.as_ref().unwrap();

        solend::deposit_obligation_collateral(
            &self.money_market_program_id,
            collateral_transit.clone(),
            mining.collateral_supply_info.clone(),
            self.reserve.clone(),
            mining.obligation_info.clone(),
            self.lending_market.clone(),
            authority.clone(),
            authority.clone(),
            self.lending_market_authority.clone(),
            clock,
            collateral_amount,
            signers_seeds,
        )
    }

    fn withdraw_collateral_tokens(
        &self,
        collateral_transit: AccountInfo<'a>,
        authority: AccountInfo<'a>,
        clock: AccountInfo<'a>,
        collateral_amount: u64,
        signers_seeds: &[&[&[u8]]],
=======
        _collateral_mint: AccountInfo<'b>,
        _collateral_transit: AccountInfo<'b>,
        _liquidity_destination: AccountInfo<'b>,
        _authority: AccountInfo<'b>,
        _clock: AccountInfo<'b>,
        _collateral_amount: u64,
        _signers_seeds: &[&[&[u8]]],
>>>>>>> 1104a689
    ) -> Result<(), ProgramError> {
        if self.mining.is_none() {
            return Err(EverlendError::MiningNotInitialized.into());
        }

        solend::refresh_reserve(
            &self.money_market_program_id,
            self.reserve.clone(),
            self.reserve_liquidity_pyth_oracle.clone(),
            self.reserve_liquidity_switchboard_oracle.clone(),
            clock.clone(),
        )?;

        let mining = self.mining.as_ref().unwrap();

        solend::refresh_obligation(
            &self.money_market_program_id,
            mining.obligation_info.clone(),
            self.reserve.clone(),
            clock.clone(),
        )?;

        solend::withdraw_obligation_collateral(
            &self.money_market_program_id,
            mining.collateral_supply_info.clone(),
            collateral_transit.clone(),
            self.reserve.clone(),
            mining.obligation_info.clone(),
            self.lending_market.clone(),
            authority,
            self.lending_market_authority.clone(),
            clock,
            collateral_amount,
            signers_seeds,
        )
    }
}<|MERGE_RESOLUTION|>--- conflicted
+++ resolved
@@ -11,42 +11,28 @@
 ///
 pub struct Solend<'a, 'b> {
     money_market_program_id: Pubkey,
-<<<<<<< HEAD
-    reserve: AccountInfo<'a>,
-    reserve_liquidity_supply: AccountInfo<'a>,
-    lending_market: AccountInfo<'a>,
-    lending_market_authority: AccountInfo<'a>,
-    reserve_liquidity_pyth_oracle: AccountInfo<'a>,
-    reserve_liquidity_switchboard_oracle: AccountInfo<'a>,
-
-    mining: Option<SolendMining<'a>>,
-}
-
-struct SolendMining<'a> {
-    obligation_info: AccountInfo<'a>,
-    collateral_supply_info: AccountInfo<'a>,
-=======
     reserve: &'a AccountInfo<'b>,
     reserve_liquidity_supply: &'a AccountInfo<'b>,
     lending_market: &'a AccountInfo<'b>,
     lending_market_authority: &'a AccountInfo<'b>,
     reserve_liquidity_pyth_oracle: &'a AccountInfo<'b>,
     reserve_liquidity_switchboard_oracle: &'a AccountInfo<'b>,
->>>>>>> 1104a689
+
+    mining: &'a Option<SolendMining<'b>>,
+}
+
+struct SolendMining<'a, 'b> {
+    obligation_info: &'a AccountInfo<'b>,
+    collateral_supply_info: &'a AccountInfo<'b>,
 }
 
 impl<'a, 'b> Solend<'a, 'b> {
     ///
     pub fn init(
         money_market_program_id: Pubkey,
-<<<<<<< HEAD
-        account_info_iter: &'b mut Enumerate<Iter<'_, AccountInfo<'a>>>,
+        account_info_iter: &mut Enumerate<Iter<'a, AccountInfo<'b>>>,
         internal_mining_type: Option<MiningType>,
-    ) -> Result<Solend<'a>, ProgramError> {
-=======
-        account_info_iter: &mut Enumerate<Iter<'a, AccountInfo<'b>>>,
     ) -> Result<Solend<'a, 'b>, ProgramError> {
->>>>>>> 1104a689
         let reserve_info =
             AccountLoader::next_with_owner(account_info_iter, &money_market_program_id)?;
         let reserve_liquidity_supply_info =
@@ -60,13 +46,12 @@
 
         let mut solend = Solend {
             money_market_program_id,
-<<<<<<< HEAD
-            reserve: reserve_info.clone(),
-            reserve_liquidity_supply: reserve_liquidity_supply_info.clone(),
-            lending_market: lending_market_info.clone(),
-            lending_market_authority: lending_market_authority_info.clone(),
-            reserve_liquidity_pyth_oracle: reserve_liquidity_pyth_oracle_info.clone(),
-            reserve_liquidity_switchboard_oracle: reserve_liquidity_switchboard_oracle_info.clone(),
+            reserve: reserve_info,
+            reserve_liquidity_supply: reserve_liquidity_supply_info,
+            lending_market: lending_market_info,
+            lending_market_authority: lending_market_authority_info,
+            reserve_liquidity_pyth_oracle: reserve_liquidity_pyth_oracle_info,
+            reserve_liquidity_switchboard_oracle: reserve_liquidity_switchboard_oracle_info,
 
             mining: None,
         };
@@ -88,15 +73,6 @@
         }
 
         Ok(solend)
-=======
-            reserve: reserve_info,
-            reserve_liquidity_supply: reserve_liquidity_supply_info,
-            lending_market: lending_market_info,
-            lending_market_authority: lending_market_authority_info,
-            reserve_liquidity_pyth_oracle: reserve_liquidity_pyth_oracle_info,
-            reserve_liquidity_switchboard_oracle: reserve_liquidity_switchboard_oracle_info,
-        })
->>>>>>> 1104a689
     }
 }
 
@@ -177,23 +153,13 @@
     ///
     fn money_market_deposit_and_deposit_mining(
         &self,
-<<<<<<< HEAD
-        collateral_mint: AccountInfo<'a>,
-        source_liquidity: AccountInfo<'a>,
-        collateral_transit: AccountInfo<'a>,
-        authority: AccountInfo<'a>,
-        clock: AccountInfo<'a>,
+        collateral_mint: AccountInfo<'b>,
+        source_liquidity: AccountInfo<'b>,
+        collateral_transit: AccountInfo<'b>,
+        authority: AccountInfo<'b>,
+        clock: AccountInfo<'b>,
         liquidity_amount: u64,
         signers_seeds: &[&[&[u8]]],
-=======
-        _collateral_mint: AccountInfo<'b>,
-        _source_liquidity: AccountInfo<'b>,
-        _collateral_transit: AccountInfo<'b>,
-        _authority: AccountInfo<'b>,
-        _clock: AccountInfo<'b>,
-        _liquidity_amount: u64,
-        _signers_seeds: &[&[&[u8]]],
->>>>>>> 1104a689
     ) -> Result<u64, ProgramError> {
         self.money_market_deposit(
             collateral_mint,
@@ -230,12 +196,11 @@
     ///
     fn money_market_redeem_and_withdraw_mining(
         &self,
-<<<<<<< HEAD
-        collateral_mint: AccountInfo<'a>,
-        collateral_transit: AccountInfo<'a>,
-        liquidity_destination: AccountInfo<'a>,
-        authority: AccountInfo<'a>,
-        clock: AccountInfo<'a>,
+        collateral_mint: AccountInfo<'b>,
+        collateral_transit: AccountInfo<'b>,
+        liquidity_destination: AccountInfo<'b>,
+        authority: AccountInfo<'b>,
+        clock: AccountInfo<'b>,
         collateral_amount: u64,
         signers_seeds: &[&[&[u8]]],
     ) -> Result<(), ProgramError> {
@@ -311,15 +276,6 @@
         clock: AccountInfo<'a>,
         collateral_amount: u64,
         signers_seeds: &[&[&[u8]]],
-=======
-        _collateral_mint: AccountInfo<'b>,
-        _collateral_transit: AccountInfo<'b>,
-        _liquidity_destination: AccountInfo<'b>,
-        _authority: AccountInfo<'b>,
-        _clock: AccountInfo<'b>,
-        _collateral_amount: u64,
-        _signers_seeds: &[&[&[u8]]],
->>>>>>> 1104a689
     ) -> Result<(), ProgramError> {
         if self.mining.is_none() {
             return Err(EverlendError::MiningNotInitialized.into());

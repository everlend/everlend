use super::MoneyMarket;
use everlend_utils::{cpi::solend, AccountLoader, EverlendError};
use solana_program::{
    account_info::AccountInfo, program_error::ProgramError, program_pack::Pack, pubkey::Pubkey,
};
use spl_token::state::Account;
use std::{iter::Enumerate, slice::Iter};

///
pub struct Solend<'a, 'b> {
    money_market_program_id: Pubkey,
    reserve: &'a AccountInfo<'b>,
    reserve_liquidity_supply: &'a AccountInfo<'b>,
    lending_market: &'a AccountInfo<'b>,
    lending_market_authority: &'a AccountInfo<'b>,
    reserve_liquidity_pyth_oracle: &'a AccountInfo<'b>,
    reserve_liquidity_switchboard_oracle: &'a AccountInfo<'b>,
}

impl<'a, 'b> Solend<'a, 'b> {
    ///
    pub fn init(
        money_market_program_id: Pubkey,
        account_info_iter: &mut Enumerate<Iter<'a, AccountInfo<'b>>>,
    ) -> Result<Solend<'a, 'b>, ProgramError> {
        let reserve_info =
            AccountLoader::next_with_owner(account_info_iter, &money_market_program_id)?;
        let reserve_liquidity_supply_info =
            AccountLoader::next_with_owner(account_info_iter, &spl_token::id())?;
        let lending_market_info =
            AccountLoader::next_with_owner(account_info_iter, &money_market_program_id)?;
        let lending_market_authority_info = AccountLoader::next_unchecked(account_info_iter)?;
        let reserve_liquidity_pyth_oracle_info = AccountLoader::next_unchecked(account_info_iter)?;
        let reserve_liquidity_switchboard_oracle_info =
            AccountLoader::next_unchecked(account_info_iter)?;

        Ok(Solend {
            money_market_program_id,
            reserve: reserve_info,
            reserve_liquidity_supply: reserve_liquidity_supply_info,
            lending_market: lending_market_info,
            lending_market_authority: lending_market_authority_info,
            reserve_liquidity_pyth_oracle: reserve_liquidity_pyth_oracle_info,
            reserve_liquidity_switchboard_oracle: reserve_liquidity_switchboard_oracle_info,
        })
    }
}

impl<'a, 'b> MoneyMarket<'b> for Solend<'a, 'b> {
    fn is_collateral_return(&self) -> bool {
        true
    }

    fn money_market_deposit(
        &self,
        collateral_mint: AccountInfo<'b>,
        source_liquidity: AccountInfo<'b>,
        destination_collateral: AccountInfo<'b>,
        authority: AccountInfo<'b>,
        clock: AccountInfo<'b>,
        liquidity_amount: u64,
        signers_seeds: &[&[&[u8]]],
    ) -> Result<u64, ProgramError> {
        solend::deposit(
            &self.money_market_program_id,
            source_liquidity,
            destination_collateral.clone(),
            self.reserve.clone(),
            self.reserve_liquidity_supply.clone(),
            collateral_mint,
            self.lending_market.clone(),
            self.lending_market_authority.clone(),
            authority,
            clock,
            liquidity_amount,
            signers_seeds,
        )?;

        let collateral_amount =
            Account::unpack_unchecked(&destination_collateral.data.borrow())?.amount;

        Ok(collateral_amount)
    }

    fn money_market_redeem(
        &self,
        collateral_mint: AccountInfo<'b>,
        source_collateral: AccountInfo<'b>,
        destination_liquidity: AccountInfo<'b>,
        authority: AccountInfo<'b>,
        clock: AccountInfo<'b>,
        collateral_amount: u64,
        signers_seeds: &[&[&[u8]]],
    ) -> Result<(), ProgramError> {
        solend::redeem(
            &self.money_market_program_id,
            source_collateral,
            destination_liquidity,
            self.reserve.clone(),
            collateral_mint,
            self.reserve_liquidity_supply.clone(),
            self.lending_market.clone(),
            self.lending_market_authority.clone(),
            authority,
            clock,
            collateral_amount,
            signers_seeds,
        )
    }

    ///
    fn money_market_deposit_and_deposit_mining(
        &self,
        _collateral_mint: AccountInfo<'b>,
        _source_liquidity: AccountInfo<'b>,
        _collateral_transit: AccountInfo<'b>,
        _authority: AccountInfo<'b>,
        _clock: AccountInfo<'b>,
        _liquidity_amount: u64,
        _signers_seeds: &[&[&[u8]]],
    ) -> Result<u64, ProgramError> {
        return Err(EverlendError::MiningNotInitialized.into());
    }

    ///
    fn money_market_redeem_and_withdraw_mining(
        &self,
        _collateral_mint: AccountInfo<'b>,
        _collateral_transit: AccountInfo<'b>,
        _liquidity_destination: AccountInfo<'b>,
        _authority: AccountInfo<'b>,
        _clock: AccountInfo<'b>,
        _collateral_amount: u64,
        _signers_seeds: &[&[&[u8]]],
    ) -> Result<(), ProgramError> {
        return Err(EverlendError::MiningNotInitialized.into());
    }

<<<<<<< HEAD
    fn is_deposit_disabled(&self) -> Result<bool, ProgramError> {
        Ok(solend::is_deposit_disabled(self.reserve.clone())?)
=======
    fn is_income(
        &self,
        collateral_amount: u64,
        expected_liquidity_amount: u64,
    ) -> Result<bool, ProgramError> {
        let real_liquidity_amount =
            solend::get_real_liquidity_amount(self.reserve.clone(), collateral_amount)?;

        Ok(real_liquidity_amount > expected_liquidity_amount)
    }

    fn refresh_reserve(&self, clock: AccountInfo<'b>) -> Result<(), ProgramError> {
        solend::refresh_reserve(
            &self.money_market_program_id,
            self.reserve.clone(),
            self.reserve_liquidity_pyth_oracle.clone(),
            self.reserve_liquidity_switchboard_oracle.clone(),
            clock.clone(),
        )
>>>>>>> 5b6e930c
    }
}<|MERGE_RESOLUTION|>--- conflicted
+++ resolved
@@ -136,10 +136,6 @@
         return Err(EverlendError::MiningNotInitialized.into());
     }
 
-<<<<<<< HEAD
-    fn is_deposit_disabled(&self) -> Result<bool, ProgramError> {
-        Ok(solend::is_deposit_disabled(self.reserve.clone())?)
-=======
     fn is_income(
         &self,
         collateral_amount: u64,
@@ -159,6 +155,9 @@
             self.reserve_liquidity_switchboard_oracle.clone(),
             clock.clone(),
         )
->>>>>>> 5b6e930c
+    }
+
+    fn is_deposit_disabled(&self) -> Result<bool, ProgramError> {
+        Ok(solend::is_deposit_disabled(self.reserve.clone())?)
     }
 }
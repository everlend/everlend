--- conflicted
+++ resolved
@@ -135,11 +135,6 @@
         Err(EverlendError::MiningNotImplemented.into())
     }
 
-<<<<<<< HEAD
-    fn is_deposit_disabled(&self) -> Result<bool, ProgramError> {
-        // Not presented
-        Ok(false)
-=======
     fn is_income(
         &self,
         collateral_amount: u64,
@@ -158,6 +153,10 @@
             self.reserve_liquidity_oracle.clone(),
             clock.clone(),
         )
->>>>>>> 5b6e930c
+    }
+
+    fn is_deposit_disabled(&self) -> Result<bool, ProgramError> {
+        // Not presented
+        Ok(false)
     }
 }
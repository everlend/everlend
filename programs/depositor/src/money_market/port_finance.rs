use super::quarry::Quarry;
use super::{CollateralStorage, MoneyMarket};
use crate::state::MiningType;
use everlend_utils::{assert_account_key, cpi::port_finance, AccountLoader, EverlendError};
use solana_program::{
    account_info::AccountInfo, program_error::ProgramError, program_pack::Pack, pubkey::Pubkey,
};
use spl_token::state::Account;
use std::{iter::Enumerate, slice::Iter};

///
pub struct PortFinance<'a> {
    money_market_program_id: Pubkey,
    reserve: AccountInfo<'a>,
    reserve_liquidity_supply: AccountInfo<'a>,
    lending_market: AccountInfo<'a>,
    lending_market_authority: AccountInfo<'a>,
    reserve_liquidity_oracle: AccountInfo<'a>,

    mining: Option<PortFinanceMining<'a>>,
    quarry_mining: Option<Quarry<'a>>,
}

///
struct PortFinanceMining<'a> {
    staking_program_id_info: AccountInfo<'a>,
    staking_account_info: AccountInfo<'a>,
    staking_pool_info: AccountInfo<'a>,
    obligation_info: AccountInfo<'a>,
    collateral_supply_pubkey_info: AccountInfo<'a>,
}

impl<'a, 'b> PortFinance<'a> {
    ///
    pub fn init(
        money_market_program_id: Pubkey,
<<<<<<< HEAD
        account_info_iter: &'b mut Enumerate<Iter<'_, AccountInfo<'a>>>,
=======
        account_info_iter: &'b mut Iter<AccountInfo<'a>>,
>>>>>>> 61a2ab54
        internal_mining_type: Option<MiningType>,
        collateral_token_mint: &Pubkey,
        depositor_authority: &Pubkey,
    ) -> Result<PortFinance<'a>, ProgramError> {
        let reserve_info =
            AccountLoader::next_with_owner(account_info_iter, &money_market_program_id)?;
        let reserve_liquidity_supply_info =
            AccountLoader::next_with_owner(account_info_iter, &spl_token::id())?;
        let lending_market_info =
            AccountLoader::next_with_owner(account_info_iter, &money_market_program_id)?;
        let lending_market_authority_info = AccountLoader::next_unchecked(account_info_iter)?;
        let reserve_liquidity_oracle_info = AccountLoader::next_unchecked(account_info_iter)?;

        let mut port_finance = PortFinance {
            money_market_program_id,
            reserve: reserve_info.clone(),
            reserve_liquidity_supply: reserve_liquidity_supply_info.clone(),
            lending_market: lending_market_info.clone(),
            lending_market_authority: lending_market_authority_info.clone(),
            reserve_liquidity_oracle: reserve_liquidity_oracle_info.clone(),

            mining: None,
            quarry_mining: None,
        };

        // Parse mining  accounts if presented
        match internal_mining_type {
            Some(MiningType::Quarry {
                     rewarder,
            }) => {
                let quarry = Quarry::init(
                    account_info_iter,
                    depositor_authority,
                    collateral_token_mint,
                    &rewarder,
                )?;

                port_finance.quarry_mining = Some(quarry)
            }
            Some(MiningType::PortFinance {
                staking_program_id,
                staking_account,
                staking_pool,
                obligation,
            }) => {
                let staking_program_id_info = AccountLoader::next_unchecked(account_info_iter)?;
                let staking_account_info =
                    AccountLoader::next_with_owner(account_info_iter, staking_program_id_info.key)?;
                let staking_pool_info =
                    AccountLoader::next_with_owner(account_info_iter, staking_program_id_info.key)?;

                assert_account_key(staking_program_id_info, &staking_program_id)?;
                assert_account_key(staking_account_info, &staking_account)?;
                assert_account_key(staking_pool_info, &staking_pool)?;

                let obligation_info = AccountLoader::next_unchecked(account_info_iter)?;
                assert_account_key(obligation_info, &obligation)?;

                let collateral_supply_pubkey_info =
                    AccountLoader::next_with_owner(account_info_iter, &spl_token::id())?;

                port_finance.mining = Some(PortFinanceMining {
                    staking_program_id_info: staking_program_id_info.clone(),
                    staking_account_info: staking_account_info.clone(),
                    staking_pool_info: staking_pool_info.clone(),
                    obligation_info: obligation_info.clone(),
                    collateral_supply_pubkey_info: collateral_supply_pubkey_info.clone(),
                })
            }
            _ => {}
        }

        Ok(port_finance)
    }
}

impl<'a> MoneyMarket<'a> for PortFinance<'a> {
    fn money_market_deposit(
        &self,
        collateral_mint: AccountInfo<'a>,
        source_liquidity: AccountInfo<'a>,
        destination_collateral: AccountInfo<'a>,
        authority: AccountInfo<'a>,
        clock: AccountInfo<'a>,
        liquidity_amount: u64,
        signers_seeds: &[&[&[u8]]],
    ) -> Result<u64, ProgramError> {
        port_finance::refresh_reserve(
            &self.money_market_program_id,
            self.reserve.clone(),
            self.reserve_liquidity_oracle.clone(),
            clock.clone(),
        )?;

        port_finance::deposit(
            &self.money_market_program_id,
            source_liquidity,
            destination_collateral.clone(),
            self.reserve.clone(),
            self.reserve_liquidity_supply.clone(),
            collateral_mint,
            self.lending_market.clone(),
            self.lending_market_authority.clone(),
            authority,
            clock,
            liquidity_amount,
            signers_seeds,
        )?;

        let collateral_amount =
            Account::unpack_unchecked(&destination_collateral.data.borrow())?.amount;

        Ok(collateral_amount)
    }

    fn money_market_redeem(
        &self,
        collateral_mint: AccountInfo<'a>,
        source_collateral: AccountInfo<'a>,
        destination_liquidity: AccountInfo<'a>,
        authority: AccountInfo<'a>,
        clock: AccountInfo<'a>,
        collateral_amount: u64,
        signers_seeds: &[&[&[u8]]],
    ) -> Result<(), ProgramError> {
        port_finance::refresh_reserve(
            &self.money_market_program_id,
            self.reserve.clone(),
            self.reserve_liquidity_oracle.clone(),
            clock.clone(),
        )?;

        port_finance::redeem(
            &self.money_market_program_id,
            source_collateral,
            destination_liquidity,
            self.reserve.clone(),
            collateral_mint,
            self.reserve_liquidity_supply.clone(),
            self.lending_market.clone(),
            self.lending_market_authority.clone(),
            authority,
            clock,
            collateral_amount,
            signers_seeds,
        )
    }
    ///
    fn money_market_deposit_and_deposit_mining(
        &self,
        collateral_mint: AccountInfo<'a>,
        source_liquidity: AccountInfo<'a>,
        collateral_transit: AccountInfo<'a>,
        authority: AccountInfo<'a>,
        clock: AccountInfo<'a>,
        liquidity_amount: u64,
        signers_seeds: &[&[&[u8]]],
    ) -> Result<u64, ProgramError> {
        self.money_market_deposit(
            collateral_mint,
            source_liquidity,
            collateral_transit.clone(),
            authority.clone(),
            clock.clone(),
            liquidity_amount,
            signers_seeds,
        )?;

        let collateral_amount =
            Account::unpack_unchecked(&collateral_transit.data.borrow())?.amount;

        if collateral_amount == 0 {
            return Err(EverlendError::CollateralLeak.into());
        }

        // TODO use DepositReserveLiquidityAndObligationCollateral after fix of collateral leak
        if self.mining.is_some() {
            //Check collateral amount by obligation struct
            self.deposit_collateral_tokens(
                collateral_transit,
                authority,
                clock,
                collateral_amount,
                signers_seeds,
            )?
        } else if self.quarry_mining.is_some() {
            let quarry_mining = self.quarry_mining.as_ref().unwrap();
            quarry_mining.deposit_collateral_tokens(
                collateral_transit,
                authority,
                clock,
                collateral_amount,
                signers_seeds,
            )?
        } else {
            return Err(EverlendError::MiningNotInitialized.into());
        };

        Ok(collateral_amount)
    }

    ///
    fn money_market_redeem_and_withdraw_mining(
        &self,
        collateral_mint: AccountInfo<'a>,
        collateral_transit: AccountInfo<'a>,
        liquidity_destination: AccountInfo<'a>,
        authority: AccountInfo<'a>,
        clock: AccountInfo<'a>,
        collateral_amount: u64,
        signers_seeds: &[&[&[u8]]],
    ) -> Result<(), ProgramError> {
        if self.mining.is_some() {
            self.withdraw_collateral_tokens(
                collateral_transit.clone(),
                authority.clone(),
                clock.clone(),
                collateral_amount,
                signers_seeds,
            )?;
        } else if self.quarry_mining.is_some() {
            let quarry_mining = self.quarry_mining.as_ref().unwrap();
            quarry_mining.withdraw_collateral_tokens(
                collateral_transit.clone(),
                authority.clone(),
                clock.clone(),
                collateral_amount,
                signers_seeds,
            )?
        } else {
            return Err(EverlendError::MiningNotInitialized.into());
        };

        self.money_market_redeem(
            collateral_mint,
            collateral_transit.clone(),
            liquidity_destination.clone(),
            authority.clone(),
            clock.clone(),
            collateral_amount,
            signers_seeds,
        )
    }
}

impl<'a> CollateralStorage<'a> for PortFinance<'a> {
    fn deposit_collateral_tokens(
        &self,
        collateral_transit: AccountInfo<'a>,
        authority: AccountInfo<'a>,
        clock: AccountInfo<'a>,
        collateral_amount: u64,
        signers_seeds: &[&[&[u8]]],
    ) -> Result<(), ProgramError> {
        if self.mining.is_none() {
            return Err(EverlendError::MiningNotInitialized.into());
        }

        port_finance::refresh_reserve(
            &self.money_market_program_id,
            self.reserve.clone(),
            self.reserve_liquidity_oracle.clone(),
            clock.clone(),
        )?;

        let mining = self.mining.as_ref().unwrap();

        // Mining by obligation
        port_finance::deposit_obligation_collateral(
            &self.money_market_program_id,
            collateral_transit.clone(),
            mining.collateral_supply_pubkey_info.clone(),
            self.reserve.clone(),
            mining.obligation_info.clone(),
            self.lending_market.clone(),
            authority.clone(),
            authority.clone(),
            mining.staking_account_info.clone(),
            mining.staking_pool_info.clone(),
            mining.staking_program_id_info.clone(),
            self.lending_market_authority.clone(),
            clock,
            collateral_amount,
            signers_seeds,
        )
    }

    fn withdraw_collateral_tokens(
        &self,
        collateral_transit: AccountInfo<'a>,
        authority: AccountInfo<'a>,
        clock: AccountInfo<'a>,
        collateral_amount: u64,
        signers_seeds: &[&[&[u8]]],
    ) -> Result<(), ProgramError> {
        if self.mining.is_none() {
            return Err(EverlendError::MiningNotInitialized.into());
        }

        port_finance::refresh_reserve(
            &self.money_market_program_id,
            self.reserve.clone(),
            self.reserve_liquidity_oracle.clone(),
            clock.clone(),
        )?;

        let mining = self.mining.as_ref().unwrap();

        port_finance::refresh_obligation(
            &self.money_market_program_id,
            mining.obligation_info.clone(),
            self.reserve.clone(),
            clock.clone(),
        )?;

        // Mining by obligation
        port_finance::withdraw_obligation_collateral(
            &self.money_market_program_id,
            mining.collateral_supply_pubkey_info.clone(),
            collateral_transit,
            self.reserve.clone(),
            mining.obligation_info.clone(),
            self.lending_market.clone(),
            authority,
            mining.staking_account_info.clone(),
            mining.staking_pool_info.clone(),
            mining.staking_program_id_info.clone(),
            self.lending_market_authority.clone(),
            clock,
            collateral_amount,
            signers_seeds,
        )
    }
}<|MERGE_RESOLUTION|>--- conflicted
+++ resolved
@@ -34,11 +34,7 @@
     ///
     pub fn init(
         money_market_program_id: Pubkey,
-<<<<<<< HEAD
         account_info_iter: &'b mut Enumerate<Iter<'_, AccountInfo<'a>>>,
-=======
-        account_info_iter: &'b mut Iter<AccountInfo<'a>>,
->>>>>>> 61a2ab54
         internal_mining_type: Option<MiningType>,
         collateral_token_mint: &Pubkey,
         depositor_authority: &Pubkey,

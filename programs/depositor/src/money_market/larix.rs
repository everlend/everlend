--- conflicted
+++ resolved
@@ -203,10 +203,6 @@
         )
     }
 
-<<<<<<< HEAD
-    fn is_deposit_disabled(&self) -> Result<bool, ProgramError> {
-        larix::is_deposit_disabled(self.reserve.clone())
-=======
     fn is_income(
         &self,
         collateral_amount: u64,
@@ -224,7 +220,10 @@
             self.reserve.clone(),
             self.reserve_liquidity_oracle.clone(),
         )
->>>>>>> 5b6e930c
+    }
+
+    fn is_deposit_disabled(&self) -> Result<bool, ProgramError> {
+        larix::is_deposit_disabled(self.reserve.clone())
     }
 }
 

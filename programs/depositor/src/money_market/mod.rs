//! Lending money markets

use solana_program::{account_info::AccountInfo, program_error::ProgramError};

mod collateral_pool;
mod frakt;
mod francium;
mod jet;
mod larix;
mod port_finance;
mod quarry;
mod solend;
mod spl_lending;
mod tulip;

pub use collateral_pool::*;
pub use frakt::*;
pub use francium::*;
pub use jet::*;
pub use larix::*;
pub use port_finance::*;
pub use solend::*;
pub use spl_lending::*;
pub use tulip::*;

///
pub trait CollateralStorage<'a> {
    /// Deposit collateral tokens
    fn deposit_collateral_tokens(
        &self,
        collateral_transit: AccountInfo<'a>,
        authority: AccountInfo<'a>,
        clock: AccountInfo<'a>,
        collateral_amount: u64,
        signers_seeds: &[&[&[u8]]],
    ) -> Result<(), ProgramError>;
    /// Withdraw collateral tokens
    fn withdraw_collateral_tokens(
        &self,
        collateral_transit: AccountInfo<'a>,
        authority: AccountInfo<'a>,
        clock: AccountInfo<'a>,
        collateral_amount: u64,
        signers_seeds: &[&[&[u8]]],
    ) -> Result<(), ProgramError>;
}

///
pub trait MoneyMarket<'a> {
    ///
    fn is_collateral_return(&self) -> bool;

    ///
    fn money_market_deposit(
        &self,
        collateral_mint: AccountInfo<'a>,
        source_liquidity: AccountInfo<'a>,
        destination_collateral: AccountInfo<'a>,
        authority: AccountInfo<'a>,
        clock: AccountInfo<'a>,
        liquidity_amount: u64,
        signers_seeds: &[&[&[u8]]],
    ) -> Result<u64, ProgramError>;
    ///
    fn money_market_redeem(
        &self,
        collateral_mint: AccountInfo<'a>,
        source_collateral: AccountInfo<'a>,
        destination_liquidity: AccountInfo<'a>,
        authority: AccountInfo<'a>,
        clock: AccountInfo<'a>,
        collateral_amount: u64,
        signers_seeds: &[&[&[u8]]],
    ) -> Result<(), ProgramError>;
    ///
    fn money_market_deposit_and_deposit_mining(
        &self,
        collateral_mint: AccountInfo<'a>,
        source_liquidity: AccountInfo<'a>,
        collateral_transit: AccountInfo<'a>,
        authority: AccountInfo<'a>,
        clock: AccountInfo<'a>,
        liquidity_amount: u64,
        signers_seeds: &[&[&[u8]]],
    ) -> Result<u64, ProgramError>;
    ///
    fn money_market_redeem_and_withdraw_mining(
        &self,
        collateral_mint: AccountInfo<'a>,
        collateral_transit: AccountInfo<'a>,
        liquidity_destination: AccountInfo<'a>,
        authority: AccountInfo<'a>,
        clock: AccountInfo<'a>,
        collateral_amount: u64,
        signers_seeds: &[&[&[u8]]],
    ) -> Result<(), ProgramError>;

    ///
<<<<<<< HEAD
    fn is_deposit_disabled(&self) -> Result<bool, ProgramError>;
=======
    fn is_income(
        &self,
        collateral_amount: u64,
        expected_liquidity_amount: u64,
    ) -> Result<bool, ProgramError>;

    ///
    fn refresh_reserve(&self, clock: AccountInfo<'a>) -> Result<(), ProgramError>;
>>>>>>> 5b6e930c
}<|MERGE_RESOLUTION|>--- conflicted
+++ resolved
@@ -96,9 +96,6 @@
     ) -> Result<(), ProgramError>;
 
     ///
-<<<<<<< HEAD
-    fn is_deposit_disabled(&self) -> Result<bool, ProgramError>;
-=======
     fn is_income(
         &self,
         collateral_amount: u64,
@@ -107,5 +104,7 @@
 
     ///
     fn refresh_reserve(&self, clock: AccountInfo<'a>) -> Result<(), ProgramError>;
->>>>>>> 5b6e930c
+
+    ///
+    fn is_deposit_disabled(&self) -> Result<bool, ProgramError>;
 }
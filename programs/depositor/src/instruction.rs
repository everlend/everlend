--- conflicted
+++ resolved
@@ -787,7 +787,30 @@
 
             accounts.push(AccountMeta::new_readonly(spl_token::id(), false));
         }
-<<<<<<< HEAD
+        MiningType::Francium {
+            user_stake_token_account,
+            farming_pool,
+            user_reward_a,
+            user_reward_b,
+        } => {
+            let staking_program_id = francium::get_staking_program_id();
+
+            let (user_farming, _) = Pubkey::find_program_address(
+                &[
+                    depositor_authority.as_ref(),
+                    farming_pool.as_ref(),
+                    user_stake_token_account.as_ref(),
+                ],
+                &staking_program_id,
+            );
+
+            accounts.push(AccountMeta::new_readonly(staking_program_id, false));
+            accounts.push(AccountMeta::new(farming_pool, false));
+            accounts.push(AccountMeta::new(user_farming, false));
+            accounts.push(AccountMeta::new(user_reward_a, false));
+            accounts.push(AccountMeta::new(user_reward_b, false));
+            accounts.push(AccountMeta::new(user_stake_token_account, false));
+        }
         MiningType::Solend { obligation } => {
             accounts.push(AccountMeta::new_readonly(
                 pubkeys.money_market_program_id,
@@ -800,31 +823,6 @@
             ));
             accounts.push(AccountMeta::new_readonly(sysvar::clock::id(), false));
             accounts.push(AccountMeta::new_readonly(spl_token::id(), false));
-=======
-        MiningType::Francium {
-            user_stake_token_account,
-            farming_pool,
-            user_reward_a,
-            user_reward_b,
-        } => {
-            let staking_program_id = francium::get_staking_program_id();
-
-            let (user_farming, _) = Pubkey::find_program_address(
-                &[
-                    depositor_authority.as_ref(),
-                    farming_pool.as_ref(),
-                    user_stake_token_account.as_ref(),
-                ],
-                &staking_program_id,
-            );
-
-            accounts.push(AccountMeta::new_readonly(staking_program_id, false));
-            accounts.push(AccountMeta::new(farming_pool, false));
-            accounts.push(AccountMeta::new(user_farming, false));
-            accounts.push(AccountMeta::new(user_reward_a, false));
-            accounts.push(AccountMeta::new(user_reward_b, false));
-            accounts.push(AccountMeta::new(user_stake_token_account, false));
->>>>>>> 899a11ab
         }
         MiningType::None => {}
     }

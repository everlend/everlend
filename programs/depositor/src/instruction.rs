--- conflicted
+++ resolved
@@ -9,15 +9,11 @@
 };
 
 use everlend_general_pool::find_withdrawal_requests_program_address;
-<<<<<<< HEAD
-use everlend_liquidity_oracle::find_liquidity_oracle_token_distribution_program_address;
-use everlend_utils::{cpi, find_program_address};
-=======
 use everlend_liquidity_oracle::{
     find_liquidity_oracle_token_distribution_program_address, state::DistributionArray,
 };
+use everlend_utils::cpi;
 use everlend_utils::find_program_address;
->>>>>>> 57bf2764
 
 use crate::{find_rebalancing_program_address, find_transit_program_address, state::MiningType};
 
@@ -130,15 +126,6 @@
     /// [R] Everlend collateral program id
     /// [R] Money market program id
     Withdraw,
-
-    /// Migrate depositor to v1
-    ///
-    /// Accounts
-    /// [W] Depositor
-    /// [R] Registry
-<<<<<<< HEAD
-    /// [R] Registry config
-    MigrateDepositor,
 
     /// Initialize accounts for mining LM rewards
     ///
@@ -202,7 +189,7 @@
     /// [W] Quarry
     /// [R] Rewarder
     ClaimMiningReward,
-=======
+
     /// [R] Manager
     /// [R] Rent
     MigrateDepositor {
@@ -225,7 +212,6 @@
         ///Manual setup of prev distribution array
         distribution_array: DistributionArray,
     },
->>>>>>> 57bf2764
 }
 
 /// Creates 'Init' instruction.

use borsh::{BorshDeserialize, BorshSchema, BorshSerialize};
use solana_program::msg;
use solana_program::program_error::ProgramError;
use solana_program::program_pack::{IsInitialized, Pack, Sealed};
use solana_program::pubkey::Pubkey;

use everlend_utils::AccountVersion;

use crate::state::AccountType;

///
#[derive(Debug, BorshDeserialize, BorshSerialize, BorshSchema, PartialEq)]
pub enum MiningType {
    /// None to disable mining
    None,
    ///
    Larix {
        ///
        #[allow(dead_code)]
        mining_account: Pubkey,
        /// ATA for additional reward
        #[allow(dead_code)]
        additional_reward_token_account: Option<Pubkey>,
    },
    ///
    PortFinance {
        ///
        // TODO move to config
        #[allow(dead_code)]
        staking_program_id: Pubkey,
        ///
        #[allow(dead_code)]
        staking_account: Pubkey,
        ///
        #[allow(dead_code)]
        staking_pool: Pubkey,
        ///
        #[allow(dead_code)]
        obligation: Pubkey,
    },
    ///
    Quarry {
        ///
        #[allow(dead_code)]
        rewarder: Pubkey,
    },
    ///
<<<<<<< HEAD
    Solend {
        ///
        #[allow(dead_code)]
        obligation: Pubkey,
=======
    Francium {
        ///
        #[allow(dead_code)]
        user_stake_token_account: Pubkey,
        ///
        #[allow(dead_code)]
        farming_pool: Pubkey,
        ///
        #[allow(dead_code)]
        user_reward_a: Pubkey,
        ///
        #[allow(dead_code)]
        user_reward_b: Pubkey,
>>>>>>> 899a11ab
    },
}

/// InternalMining
#[repr(C)]
#[derive(Debug, BorshDeserialize, BorshSerialize, BorshSchema)]
pub struct InternalMining {
    /// Account type - Depositor
    pub account_type: AccountType,
    /// Account version
    pub account_version: AccountVersion,
    /// Mining type
    pub mining_type: MiningType,
}

impl InternalMining {
    /// Account actual version
    pub const ACTUAL_VERSION: AccountVersion = AccountVersion::V0;

    /// Initialize a internal mining struct
    pub fn init(&mut self, mining_type: MiningType) {
        self.account_type = AccountType::InternalMining;
        self.mining_type = mining_type;
        self.account_version = Self::ACTUAL_VERSION;
    }
}

impl Sealed for InternalMining {}

impl Pack for InternalMining {
    // 1 + 1 + 1 + 4 * 32
    // Make len as max possible enum size
    const LEN: usize = 131;

    fn pack_into_slice(&self, dst: &mut [u8]) {
        let mut slice = dst;
        self.serialize(&mut slice).unwrap()
    }

    fn unpack_from_slice(src: &[u8]) -> Result<Self, ProgramError> {
        let mut src_mut = src;
        Self::deserialize(&mut src_mut).map_err(|err| {
            msg!("Failed to deserialize");
            msg!(&err.to_string());
            ProgramError::InvalidAccountData
        })
    }
}

impl IsInitialized for InternalMining {
    fn is_initialized(&self) -> bool {
        self.account_type == AccountType::InternalMining
            && self.account_version == Self::ACTUAL_VERSION
    }
}<|MERGE_RESOLUTION|>--- conflicted
+++ resolved
@@ -45,12 +45,6 @@
         rewarder: Pubkey,
     },
     ///
-<<<<<<< HEAD
-    Solend {
-        ///
-        #[allow(dead_code)]
-        obligation: Pubkey,
-=======
     Francium {
         ///
         #[allow(dead_code)]
@@ -64,7 +58,12 @@
         ///
         #[allow(dead_code)]
         user_reward_b: Pubkey,
->>>>>>> 899a11ab
+    },
+    ///
+    Solend {
+        ///
+        #[allow(dead_code)]
+        obligation: Pubkey,
     },
 }
 

//! Program state definitions

use borsh::{BorshDeserialize, BorshSchema, BorshSerialize};
use solana_program::{
    msg,
    program_error::ProgramError,
    program_pack::{IsInitialized, Pack, Sealed},
    pubkey::Pubkey,
};

pub use deprecated::DeprecatedDepositor;
use everlend_utils::{AccountVersion, EverlendError, Uninitialized};

use super::AccountType;

/// Depositor
#[repr(C)]
#[derive(Debug, BorshDeserialize, BorshSerialize, BorshSchema, Default)]
pub struct Depositor {
    /// Account type - Depositor
    pub account_type: AccountType,
    /// Account version
    pub account_version: AccountVersion,
    /// Registry
    pub registry: Pubkey,
    /// Rebalance executor
    pub rebalance_executor: Pubkey,
}

impl Depositor {
    /// Account actual version
    const ACTUAL_VERSION: AccountVersion = AccountVersion::V0;

    /// Initialize a voting pool
    pub fn init(&mut self, params: InitDepositorParams) {
        self.account_type = AccountType::Depositor;
        self.registry = params.registry;
        self.account_version = Self::ACTUAL_VERSION;
        self.rebalance_executor = params.rebalance_executor;
    }
}

/// Initialize a depositor params
pub struct InitDepositorParams {
    /// Registry
    pub registry: Pubkey,
    /// Executor
    pub rebalance_executor: Pubkey,
}

impl Sealed for Depositor {}
impl Pack for Depositor {
<<<<<<< HEAD
    // 1 + 1 + 32
    const LEN: usize = 34;
=======
    // 1 + 1 + 64
    const LEN: usize = 66;
>>>>>>> 57bf2764

    fn pack_into_slice(&self, dst: &mut [u8]) {
        let mut slice = dst;
        self.serialize(&mut slice).unwrap()
    }

    fn unpack_from_slice(src: &[u8]) -> Result<Self, solana_program::program_error::ProgramError> {
        Self::try_from_slice(src).map_err(|_| {
            msg!("Failed to deserialize");
            msg!("Actual LEN: {}", std::mem::size_of::<Depositor>());
            ProgramError::InvalidAccountData
        })
    }
}

impl IsInitialized for Depositor {
    fn is_initialized(&self) -> bool {
        self.account_type == AccountType::Depositor && self.account_version == Self::ACTUAL_VERSION
    }
}

impl Uninitialized for Depositor {
    fn is_uninitialized(&self) -> bool {
        self.account_type == AccountType::default()
    }
}

mod deprecated {
    use super::*;

    // 1 + 1 + 32
    const DEPOSITOR_LEN: usize = 34;

    ///
    #[repr(C)]
    #[derive(Debug, BorshDeserialize, BorshSerialize, BorshSchema, Default)]
    pub struct DeprecatedDepositor {
        /// Account type - Depositor
        pub account_type: AccountType,
        /// Account version
        pub account_version: AccountVersion,
        /// Registry
        pub registry: Pubkey,
    }

    impl DeprecatedDepositor {
        /// Initialize a voting pool
        pub fn init(&mut self, params: InitDepositorParams) {
            self.account_type = AccountType::Depositor;
            self.registry = params.registry;
        }
    }

    impl Sealed for DeprecatedDepositor {}

    impl Pack for DeprecatedDepositor {
        // 1 + 32 + 32 + 32
        const LEN: usize = 97;

        fn pack_into_slice(&self, dst: &mut [u8]) {
            let mut slice = Vec::with_capacity(DEPOSITOR_LEN);
            self.serialize(&mut slice).unwrap();
            dst[0..DEPOSITOR_LEN].copy_from_slice(&slice)
        }

        fn unpack_from_slice(src: &[u8]) -> Result<Self, ProgramError> {
            if !src[DEPOSITOR_LEN..].iter().all(|byte| byte == &0) {
                return Err(EverlendError::TemporaryUnavailable.into());
            }
            Self::try_from_slice(&src[0..DEPOSITOR_LEN]).map_err(|_| {
                msg!("Failed to deserialize");
                ProgramError::InvalidAccountData
            })
        }
    }

    impl IsInitialized for DeprecatedDepositor {
        fn is_initialized(&self) -> bool {
            self.account_type == AccountType::Depositor
        }
    }
}<|MERGE_RESOLUTION|>--- conflicted
+++ resolved
@@ -50,13 +50,8 @@
 
 impl Sealed for Depositor {}
 impl Pack for Depositor {
-<<<<<<< HEAD
-    // 1 + 1 + 32
-    const LEN: usize = 34;
-=======
     // 1 + 1 + 64
     const LEN: usize = 66;
->>>>>>> 57bf2764
 
     fn pack_into_slice(&self, dst: &mut [u8]) {
         let mut slice = dst;

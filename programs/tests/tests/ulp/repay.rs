#![cfg(feature = "test-bpf")]

use everlend_ulp::instruction;
use everlend_utils::EverlendError;
use solana_program::instruction::InstructionError;
use solana_program_test::*;
use solana_sdk::{
    pubkey::Pubkey, signer::Signer, transaction::Transaction, transaction::TransactionError,
};
use crate::utils::{
    presetup,
    UlpMarket,
    UniversalLiquidityPool,
    UniversalLiquidityPoolBorrowAuthority,
    LiquidityProvider,
    add_liquidity_provider,
    get_token_balance,
    users::*,
};
pub const ULP_SHARE_ALLOWED: u16 = 10_000;

async fn setup() -> (
    ProgramTestContext,
<<<<<<< HEAD
    UlpMarket,
    UniversalLiquidityPool,
    UniversalLiquidityPoolBorrowAuthority,
=======
    TestRegistry,
    TestPoolMarket,
    TestPool,
    TestPoolBorrowAuthority,
>>>>>>> 2cfaa47f
    LiquidityProvider,
) {
    let (mut context, _, _, registry) = presetup().await;

    let test_pool_market = UlpMarket::new();
    test_pool_market.init(&mut context).await.unwrap();

    let test_pool = UniversalLiquidityPool::new(&test_pool_market, None);
    test_pool
        .create(&mut context, &test_pool_market)
        .await
        .unwrap();

    let test_pool_borrow_authority =
        UniversalLiquidityPoolBorrowAuthority::new(&test_pool, context.payer.pubkey());
    test_pool_borrow_authority
        .create(
            &mut context,
            &test_pool_market,
            &test_pool,
            ULP_SHARE_ALLOWED,
        )
        .await
        .unwrap();

    let user = add_liquidity_provider(
        &mut context,
        &test_pool.token_mint_pubkey,
        &test_pool.pool_mint.pubkey(),
        101,
    )
    .await
    .unwrap();

    test_pool
        .deposit(&mut context, &test_pool_market, &user, 100)
        .await
        .unwrap();

    (
        context,
        registry,
        test_pool_market,
        test_pool,
        test_pool_borrow_authority,
        user,
    )
}

#[tokio::test]
async fn success() {
    let (mut context, _, test_pool_market, test_pool, test_pool_borrow_authority, user) =
        setup().await;
    let amount_allowed = test_pool_borrow_authority
        .get_amount_allowed(&mut context)
        .await;

    test_pool
        .borrow(
            &mut context,
            &test_pool_market,
            &test_pool_borrow_authority,
            None,
            &user.token_account,
            amount_allowed,
        )
        .await
        .unwrap();

    test_pool
        .repay(
            &mut context,
            &test_pool_market,
            &test_pool_borrow_authority,
            &user,
            amount_allowed,
            1,
        )
        .await
        .unwrap();

    assert_eq!(
        get_token_balance(&mut context, &user.token_account).await,
        0
    );
    assert_eq!(
        test_pool.get_data(&mut context).await.total_amount_borrowed,
        0
    );
}

#[tokio::test]
async fn fail_with_invalid_pool_market_pubkey_argument() {
    let (mut context, _, _test_pool_market, test_pool, test_pool_borrow_authority, user) =
        setup().await;

    let amount = 1;
    let interest_amount = 1;

    let tx = Transaction::new_signed_with_payer(
        &[instruction::repay(
            &everlend_ulp::id(),
            // Wrong pool market pubkey
            &Pubkey::new_unique(),
            &test_pool.pool_pubkey,
            &test_pool_borrow_authority.pool_borrow_authority_pubkey,
            &user.token_account,
            &test_pool.token_account.pubkey(),
            &user.pubkey(),
            amount,
            interest_amount,
        )],
        Some(&context.payer.pubkey()),
        &[&context.payer, &user.owner],
        context.last_blockhash,
    );

    assert_eq!(
        context
            .banks_client
            .process_transaction(tx)
            .await
            .unwrap_err()
            .unwrap(),
        TransactionError::InstructionError(
            0,
            InstructionError::Custom(EverlendError::InvalidAccountOwner as u32)
        )
    );
}

#[tokio::test]
async fn fail_with_invalid_pool_pubkey_argument() {
    let (mut context, _, test_pool_market, test_pool, test_pool_borrow_authority, user) =
        setup().await;

    let amount = 1;
    let interest_amount = 1;

    let tx = Transaction::new_signed_with_payer(
        &[instruction::repay(
            &everlend_ulp::id(),
            // Wrong pool market pubkey
            &test_pool_market.keypair.pubkey(),
            &Pubkey::new_unique(),
            // &test_pool.pool_pubkey,
            &test_pool_borrow_authority.pool_borrow_authority_pubkey,
            &user.token_account,
            &test_pool.token_account.pubkey(),
            &user.pubkey(),
            amount,
            interest_amount,
        )],
        Some(&context.payer.pubkey()),
        &[&context.payer, &user.owner],
        context.last_blockhash,
    );

    assert_eq!(
        context
            .banks_client
            .process_transaction(tx)
            .await
            .unwrap_err()
            .unwrap(),
        TransactionError::InstructionError(
            0,
            InstructionError::Custom(EverlendError::InvalidAccountOwner as u32)
        )
    );
}

#[tokio::test]
async fn fail_with_invalid_pool_borrow_authority_argument() {
    let (mut context, _, test_pool_market, test_pool, _test_pool_borrow_authority, user) =
        setup().await;

    let amount = 1;
    let interest_amount = 1;

    let tx = Transaction::new_signed_with_payer(
        &[instruction::repay(
            &everlend_ulp::id(),
            // Wrong pool market pubkey
            &test_pool_market.keypair.pubkey(),
            // &Pubkey::new_unique(),
            &test_pool.pool_pubkey,
            &Pubkey::new_unique(),
            // &test_pool_borrow_authority.pool_borrow_authority_pubkey,
            &user.token_account,
            &test_pool.token_account.pubkey(),
            &user.pubkey(),
            amount,
            interest_amount,
        )],
        Some(&context.payer.pubkey()),
        &[&context.payer, &user.owner],
        context.last_blockhash,
    );

    assert_eq!(
        context
            .banks_client
            .process_transaction(tx)
            .await
            .unwrap_err()
            .unwrap(),
        TransactionError::InstructionError(
            0,
            InstructionError::Custom(EverlendError::InvalidAccountOwner as u32)
        )
    );
}

#[tokio::test]
async fn fail_with_invalid_pool_market() {
    let (mut context, _, _test_pool_market, test_pool, test_pool_borrow_authority, user) =
        setup().await;

    let amount = 1;
    let interest_amount = 1;

    let test_pool_market = UlpMarket::new();
    test_pool_market.init(&mut context).await.unwrap();

    let tx = Transaction::new_signed_with_payer(
        &[instruction::repay(
            &everlend_ulp::id(),
            &test_pool_market.keypair.pubkey(),
            &test_pool.pool_pubkey,
            &test_pool_borrow_authority.pool_borrow_authority_pubkey,
            &user.token_account,
            &test_pool.token_account.pubkey(),
            &user.pubkey(),
            amount,
            interest_amount,
        )],
        Some(&context.payer.pubkey()),
        &[&context.payer, &user.owner],
        context.last_blockhash,
    );

    assert_eq!(
        context
            .banks_client
            .process_transaction(tx)
            .await
            .unwrap_err()
            .unwrap(),
        TransactionError::InstructionError(0, InstructionError::InvalidArgument)
    );
}

#[tokio::test]
async fn fail_with_invalid_pool_token_account() {
    let (mut context, _, test_pool_market, test_pool, test_pool_borrow_authority, user) =
        setup().await;

    let amount = 1;
    let interest_amount = 1;

    let tx = Transaction::new_signed_with_payer(
        &[instruction::repay(
            &everlend_ulp::id(),
            &test_pool_market.keypair.pubkey(),
            &test_pool.pool_pubkey,
            &test_pool_borrow_authority.pool_borrow_authority_pubkey,
            &user.token_account,
            &Pubkey::new_unique(),
            &user.pubkey(),
            amount,
            interest_amount,
        )],
        Some(&context.payer.pubkey()),
        &[&context.payer, &user.owner],
        context.last_blockhash,
    );

    assert_eq!(
        context
            .banks_client
            .process_transaction(tx)
            .await
            .unwrap_err()
            .unwrap(),
        TransactionError::InstructionError(0, InstructionError::InvalidArgument)
    );
}

#[tokio::test]
async fn fail_with_invalid_repay_amount() {
    let (mut context, _, test_pool_market, test_pool, test_pool_borrow_authority, user) =
        setup().await;

    let amount = 1;
    let interest_amount = 1;

    let err = test_pool
        .repay(
            &mut context,
            &test_pool_market,
            &test_pool_borrow_authority,
            &user,
            amount,
            interest_amount,
        )
        .await
        .unwrap_err()
        .unwrap();

    assert_eq!(
        err,
        TransactionError::InstructionError(
            0,
            InstructionError::Custom(EverlendError::RepayAmountCheckFailed as u32)
        )
    );
}<|MERGE_RESOLUTION|>--- conflicted
+++ resolved
@@ -9,6 +9,7 @@
 };
 use crate::utils::{
     presetup,
+    TestRegistry,
     UlpMarket,
     UniversalLiquidityPool,
     UniversalLiquidityPoolBorrowAuthority,
@@ -21,16 +22,10 @@
 
 async fn setup() -> (
     ProgramTestContext,
-<<<<<<< HEAD
+    TestRegistry,
     UlpMarket,
     UniversalLiquidityPool,
     UniversalLiquidityPoolBorrowAuthority,
-=======
-    TestRegistry,
-    TestPoolMarket,
-    TestPool,
-    TestPoolBorrowAuthority,
->>>>>>> 2cfaa47f
     LiquidityProvider,
 ) {
     let (mut context, _, _, registry) = presetup().await;

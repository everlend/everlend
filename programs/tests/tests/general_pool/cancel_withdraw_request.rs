use everlend_general_pool::find_transit_program_address;
use everlend_registry::state::SetRegistryPoolConfigParams;
use solana_program::pubkey::Pubkey;
use solana_program_test::*;
use solana_sdk::signer::Signer;

use crate::utils::*;

const INITIAL_USER_BALANCE: u64 = 5000000;

async fn setup(
    token_mint: Option<Pubkey>,
) -> (
    ProgramTestContext,
    TestRegistry,
    TestGeneralPoolMarket,
    TestGeneralPool,
    TestGeneralPoolBorrowAuthority,
    LiquidityProvider,
    Pubkey,
) {
    let mut env = presetup().await;

    let test_pool_market = TestGeneralPoolMarket::new();
    test_pool_market
        .init(&mut env.context, &env.registry.keypair.pubkey())
        .await
        .unwrap();

    let test_pool = TestGeneralPool::new(&test_pool_market, token_mint);
    test_pool
        .create(&mut env.context, &test_pool_market)
        .await
        .unwrap();
    env.registry
        .set_registry_pool_config(
            &mut env.context,
            &test_pool.pool_pubkey,
            SetRegistryPoolConfigParams {
                deposit_minimum: 0,
                withdraw_minimum: 0,
            },
        )
        .await
        .unwrap();

    let test_pool_borrow_authority =
        TestGeneralPoolBorrowAuthority::new(&test_pool, env.context.payer.pubkey());
    test_pool_borrow_authority
        .create(
            &mut env.context,
            &test_pool_market,
            &test_pool,
            COLLATERAL_POOL_SHARE_ALLOWED,
        )
        .await
        .unwrap();

    let user = add_liquidity_provider(
        &mut env.context,
        &test_pool.token_mint_pubkey,
        &test_pool.pool_mint.pubkey(),
        101,
    )
    .await
    .unwrap();

    // Fill user account by native token
    transfer(&mut env.context, &user.owner.pubkey(), INITIAL_USER_BALANCE)
        .await
        .unwrap();

    let mining_acc = test_pool.init_user_mining(&mut context, &test_pool_market, &user).await;

    test_pool
<<<<<<< HEAD
        .deposit(&mut env.context, &env.registry, &test_pool_market, &user, 100)
=======
        .deposit(&mut context, &registry, &test_pool_market, &user, mining_acc, 100)
>>>>>>> b0c68013
        .await
        .unwrap();

    (
        env.context,
        env.registry,
        test_pool_market,
        test_pool,
        test_pool_borrow_authority,
        user,
        mining_acc,
    )
}

#[tokio::test]
async fn success() {
    let (mut context, registry, test_pool_market, test_pool, _pool_borrow_authority, user, mining_acc) =
        setup(None).await;

    test_pool
        .withdraw_request(&mut context, &registry, &test_pool_market, &user, mining_acc, 45)
        .await
        .unwrap();

    context.warp_to_slot(3).unwrap();

    let (collateral_transit_account, _) = find_transit_program_address(
        &everlend_general_pool::id(),
        &test_pool_market.keypair.pubkey(),
        &test_pool.pool_mint.pubkey(),
    );
    assert_eq!(
        get_token_balance(&mut context, &collateral_transit_account).await,
        45
    );

    test_pool
        .cancel_withdraw_request(&mut context, &test_pool_market, &user)
        .await
        .unwrap();

    assert_eq!(
        get_token_balance(&mut context, &user.pool_account).await,
        100
    );
    assert_eq!(
        get_token_balance(&mut context, &collateral_transit_account).await,
        0
    );

    let user_account = get_account(&mut context, &user.owner.pubkey()).await;
    assert_eq!(user_account.lamports, INITIAL_USER_BALANCE);
}<|MERGE_RESOLUTION|>--- conflicted
+++ resolved
@@ -70,14 +70,19 @@
         .await
         .unwrap();
 
-    let mining_acc = test_pool.init_user_mining(&mut context, &test_pool_market, &user).await;
+    let mining_acc = test_pool
+        .init_user_mining(&mut env.context, &test_pool_market, &user)
+        .await;
 
     test_pool
-<<<<<<< HEAD
-        .deposit(&mut env.context, &env.registry, &test_pool_market, &user, 100)
-=======
-        .deposit(&mut context, &registry, &test_pool_market, &user, mining_acc, 100)
->>>>>>> b0c68013
+        .deposit(
+            &mut env.context,
+            &env.registry,
+            &test_pool_market,
+            &user,
+            mining_acc,
+            100,
+        )
         .await
         .unwrap();
 
@@ -94,11 +99,25 @@
 
 #[tokio::test]
 async fn success() {
-    let (mut context, registry, test_pool_market, test_pool, _pool_borrow_authority, user, mining_acc) =
-        setup(None).await;
+    let (
+        mut context,
+        registry,
+        test_pool_market,
+        test_pool,
+        _pool_borrow_authority,
+        user,
+        mining_acc,
+    ) = setup(None).await;
 
     test_pool
-        .withdraw_request(&mut context, &registry, &test_pool_market, &user, mining_acc, 45)
+        .withdraw_request(
+            &mut context,
+            &registry,
+            &test_pool_market,
+            &user,
+            mining_acc,
+            45,
+        )
         .await
         .unwrap();
 

--- conflicted
+++ resolved
@@ -1,5 +1,6 @@
 use crate::utils::*;
 use everlend_general_pool::instruction;
+use everlend_registry::state::SetRegistryPoolConfigParams;
 use everlend_utils::EverlendError;
 use solana_program::instruction::InstructionError;
 use solana_program_test::*;
@@ -7,7 +8,6 @@
 use solana_sdk::{
     pubkey::Pubkey, signer::Signer, transaction::Transaction, transaction::TransactionError,
 };
-use everlend_registry::state::SetRegistryPoolConfigParams;
 use spl_token::error::TokenError;
 
 async fn setup() -> (
@@ -16,12 +16,15 @@
     TestGeneralPoolMarket,
     TestGeneralPool,
     LiquidityProvider,
-    Pubkey
+    Pubkey,
 ) {
     let mut env = presetup().await;
 
     let test_pool_market = TestGeneralPoolMarket::new();
-    test_pool_market.init(&mut env.context, &env.registry.keypair.pubkey()).await.unwrap();
+    test_pool_market
+        .init(&mut env.context, &env.registry.keypair.pubkey())
+        .await
+        .unwrap();
 
     let test_pool = TestGeneralPool::new(&test_pool_market, None);
     test_pool
@@ -32,7 +35,10 @@
         .set_registry_pool_config(
             &mut env.context,
             &test_pool.pool_pubkey,
-            SetRegistryPoolConfigParams { deposit_minimum: 0, withdraw_minimum: 0 }
+            SetRegistryPoolConfigParams {
+                deposit_minimum: 0,
+                withdraw_minimum: 0,
+            },
         )
         .await
         .unwrap();
@@ -46,13 +52,18 @@
     .await
     .unwrap();
 
-<<<<<<< HEAD
-    (env.context, env.registry, test_pool_market, test_pool, user)
-=======
-    let mining_acc = test_pool.init_user_mining(&mut context, &test_pool_market, &user).await;
-
-    (context, registry, test_pool_market, test_pool, user, mining_acc)
->>>>>>> b0c68013
+    let mining_acc = test_pool
+        .init_user_mining(&mut env.context, &test_pool_market, &user)
+        .await;
+
+    (
+        env.context,
+        env.registry,
+        test_pool_market,
+        test_pool,
+        user,
+        mining_acc,
+    )
 }
 
 #[tokio::test]
@@ -60,7 +71,14 @@
     let (mut context, test_registry, test_pool_market, test_pool, user, mining_acc) = setup().await;
 
     test_pool
-        .deposit(&mut context, &test_registry, &test_pool_market, &user, mining_acc, 100)
+        .deposit(
+            &mut context,
+            &test_registry,
+            &test_pool_market,
+            &user,
+            mining_acc,
+            100,
+        )
         .await
         .unwrap();
 
@@ -77,7 +95,14 @@
 
     // 0. Deposit to 100
     test_pool
-        .deposit(&mut context, &test_registry, &test_pool_market, &user, mining_acc, a.0)
+        .deposit(
+            &mut context,
+            &test_registry,
+            &test_pool_market,
+            &user,
+            mining_acc,
+            a.0,
+        )
         .await
         .unwrap();
 
@@ -96,7 +121,14 @@
 
     // 2. More deposit with changed rate
     test_pool
-        .deposit(&mut context, &test_registry, &test_pool_market, &user, mining_acc, a.2)
+        .deposit(
+            &mut context,
+            &test_registry,
+            &test_pool_market,
+            &user,
+            mining_acc,
+            a.2,
+        )
         .await
         .unwrap();
 
@@ -312,7 +344,8 @@
 
 #[tokio::test]
 async fn fail_with_invalid_pool_market_argument() {
-    let (mut context, test_registry, _test_pool_market, test_pool, user, mining_acc) = setup().await;
+    let (mut context, test_registry, _test_pool_market, test_pool, user, mining_acc) =
+        setup().await;
 
     let tx = Transaction::new_signed_with_payer(
         &[instruction::deposit(

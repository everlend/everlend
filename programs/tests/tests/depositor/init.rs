--- conflicted
+++ resolved
@@ -115,10 +115,6 @@
                 &everlend_depositor::id(),
                 &Pubkey::new_unique(),
                 &test_depositor.depositor.pubkey(),
-<<<<<<< HEAD
-                &general_pool_market.keypair.pubkey(),
-                &income_pool_market.keypair.pubkey(),
-                &test_liquidity_oracle.keypair.pubkey(),
             ),
         ],
         Some(&context.payer.pubkey()),
@@ -173,8 +169,6 @@
                 &Pubkey::new_unique(),
                 &income_pool_market.keypair.pubkey(),
                 &test_liquidity_oracle.keypair.pubkey(),
-=======
->>>>>>> a2d1b0ab
             ),
         ],
         Some(&context.payer.pubkey()),
@@ -194,7 +188,6 @@
             InstructionError::Custom(EverlendError::InvalidAccountOwner as u32)
         )
     );
-<<<<<<< HEAD
 }
 
 #[tokio::test]
@@ -352,6 +345,4 @@
             .unwrap(),
         TransactionError::InstructionError(0, InstructionError::AccountNotRentExempt)
     );
-=======
->>>>>>> a2d1b0ab
 }
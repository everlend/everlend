--- conflicted
+++ resolved
@@ -21,14 +21,10 @@
     test_liquidity_oracle.init(&mut env.context).await.unwrap();
 
     let general_pool_market = TestGeneralPoolMarket::new();
-<<<<<<< HEAD
-    general_pool_market.init(&mut env.context, &env.registry.keypair.pubkey()).await.unwrap();
-=======
     general_pool_market
         .init(&mut context, &registry.keypair.pubkey())
         .await
         .unwrap();
->>>>>>> 57bf2764
 
     let income_pool_market = TestIncomePoolMarket::new();
     income_pool_market
@@ -52,14 +48,10 @@
     test_liquidity_oracle.init(&mut env.context).await.unwrap();
 
     let general_pool_market = TestGeneralPoolMarket::new();
-<<<<<<< HEAD
-    general_pool_market.init(&mut env.context, &env.registry.keypair.pubkey()).await.unwrap();
-=======
     general_pool_market
         .init(&mut context, &registry.keypair.pubkey())
         .await
         .unwrap();
->>>>>>> 57bf2764
 
     let income_pool_market = TestIncomePoolMarket::new();
     income_pool_market
@@ -105,14 +97,10 @@
     test_liquidity_oracle.init(&mut env.context).await.unwrap();
 
     let general_pool_market = TestGeneralPoolMarket::new();
-<<<<<<< HEAD
-    general_pool_market.init(&mut env.context, &env.registry.keypair.pubkey()).await.unwrap();
-=======
     general_pool_market
         .init(&mut context, &registry.keypair.pubkey())
         .await
         .unwrap();
->>>>>>> 57bf2764
 
     let income_pool_market = TestIncomePoolMarket::new();
     income_pool_market
@@ -167,14 +155,10 @@
     test_liquidity_oracle.init(&mut env.context).await.unwrap();
 
     let general_pool_market = TestGeneralPoolMarket::new();
-<<<<<<< HEAD
-    general_pool_market.init(&mut env.context, &env.registry.keypair.pubkey()).await.unwrap();
-=======
     general_pool_market
         .init(&mut context, &registry.keypair.pubkey())
         .await
         .unwrap();
->>>>>>> 57bf2764
 
     let income_pool_market = TestIncomePoolMarket::new();
     income_pool_market

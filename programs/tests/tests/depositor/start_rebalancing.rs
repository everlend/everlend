use crate::utils::*;
use everlend_depositor::find_transit_program_address;
use everlend_depositor::state::{Rebalancing, RebalancingOperation};
use everlend_liquidity_oracle::state::{DistributionArray, TokenOracle};
use everlend_registry::instructions::{UpdateRegistryData, UpdateRegistryMarketsData};
use everlend_registry::state::DistributionPubkeys;
use everlend_utils::{abs_diff, percent_ratio};
use everlend_utils::{
    find_program_address,
    integrations::{self, MoneyMarketPubkeys},
    EverlendError,
};
use solana_program::instruction::InstructionError;
use solana_program::pubkey::Pubkey;
use solana_program_test::*;
use solana_sdk::signature::Keypair;
use solana_sdk::transaction::Transaction;
use solana_sdk::{signer::Signer, transaction::TransactionError};
use std::vec;

async fn setup(
    deposit_amount: u64,
) -> (
    ProgramTestContext,
    TestSPLTokenLending,
    TestPythOracle,
    TestRegistry,
    TestGeneralPoolMarket,
    TestGeneralPool,
    TestGeneralPoolBorrowAuthority,
    TestIncomePoolMarket,
    TestIncomePool,
    TestPoolMarket,
    TestPool,
    LiquidityProvider,
    TestDepositor,
    TestLiquidityOracle,
    TestTokenOracle,
    DistributionArray,
) {
    let mut env = presetup().await;

    let payer_pubkey = env.context.payer.pubkey();

    // 0. Prepare lending
    let reserve = env
        .spl_token_lending
        .get_reserve_data(&mut env.context)
        .await;
    println!("{:#?}", reserve);

    let collateral_mint = get_mint_data(&mut env.context, &reserve.collateral.mint_pubkey).await;
    println!("{:#?}", collateral_mint);

    // 1. Prepare general pool

    let general_pool_market = TestGeneralPoolMarket::new();
    general_pool_market
        .init(&mut env.context, &env.registry.keypair.pubkey())
        .await
        .unwrap();

    let general_pool = TestGeneralPool::new(&general_pool_market, None);
    general_pool
        .create(&mut env.context, &general_pool_market)
        .await
        .unwrap();

    // 1.1 Add liquidity to general pool

    let liquidity_provider = add_liquidity_provider(
        &mut env.context,
        &general_pool.token_mint_pubkey,
        &general_pool.pool_mint.pubkey(),
        9999 * EXP,
    )
    .await
    .unwrap();

    let mining_acc = general_pool
        .init_user_mining(&mut env.context, &general_pool_market, &liquidity_provider)
        .await;

    general_pool
        .deposit(
            &mut env.context,
            &general_pool_market,
            &liquidity_provider,
            mining_acc,
            deposit_amount,
        )
        .await
        .unwrap();

    // 2. Prepare income pool
    let income_pool_market = TestIncomePoolMarket::new();
    income_pool_market
        .init(&mut env.context, &general_pool_market)
        .await
        .unwrap();

    let income_pool = TestIncomePool::new(&income_pool_market, None);
    income_pool
        .create(&mut env.context, &income_pool_market)
        .await
        .unwrap();

    // 3. Prepare money market pool

    let mm_pool_market = TestPoolMarket::new();
    mm_pool_market.init(&mut env.context).await.unwrap();

    let mm_pool = TestPool::new(&mm_pool_market, Some(reserve.collateral.mint_pubkey));
    mm_pool
        .create(&mut env.context, &mm_pool_market)
        .await
        .unwrap();

    // 4. Prepare depositor

    // 4.1. Prepare liquidity oracle

    let test_liquidity_oracle = TestLiquidityOracle::new();
    test_liquidity_oracle.init(&mut env.context).await.unwrap();

    let mut distribution = DistributionArray::default();
    distribution[0] = 500_000_000u64; // 50%

    let test_token_oracle = TestTokenOracle::new(general_pool.token_mint_pubkey, distribution);

    test_token_oracle
        .init(&mut env.context, &test_liquidity_oracle, payer_pubkey)
        .await
        .unwrap();

    test_token_oracle
        .update(
            &mut env.context,
            &test_liquidity_oracle,
            payer_pubkey,
            distribution,
        )
        .await
        .unwrap();

    let test_depositor = TestDepositor::new();
    test_depositor
        .init(&mut env.context, &env.registry)
        .await
        .unwrap();

    // 4.2 Create transit account for liquidity token
    test_depositor
        .create_transit(&mut env.context, &general_pool.token_mint_pubkey, None)
        .await
        .unwrap();

    // 4.2.1 Create reserve transit account for liquidity token
    test_depositor
        .create_transit(
            &mut env.context,
            &general_pool.token_mint_pubkey,
            Some("reserve".to_string()),
        )
        .await
        .unwrap();
    let (reserve_transit_pubkey, _) = find_transit_program_address(
        &everlend_depositor::id(),
        &test_depositor.depositor.pubkey(),
        &general_pool.token_mint_pubkey,
        "reserve",
    );
    token_transfer(
        &mut env.context,
        &liquidity_provider.token_account,
        &reserve_transit_pubkey,
        &liquidity_provider.owner,
        10000,
    )
    .await
    .unwrap();

    // 4.3 Create transit account for collateral token
    test_depositor
        .create_transit(&mut env.context, &mm_pool.token_mint_pubkey, None)
        .await
        .unwrap();

    // 5. Prepare borrow authority
    let (depositor_authority, _) = find_program_address(
        &everlend_depositor::id(),
        &test_depositor.depositor.pubkey(),
    );
    let general_pool_borrow_authority =
        TestGeneralPoolBorrowAuthority::new(&general_pool, depositor_authority);
    general_pool_borrow_authority
        .create(
            &mut env.context,
            &general_pool_market,
            &general_pool,
            COLLATERAL_POOL_SHARE_ALLOWED,
        )
        .await
        .unwrap();

    let ten = [1, 2, 3, 4, 5, 6, 7, 8, 9, 0];
    let mut collateral_pool_markets = ten.map(|_| mm_pool_market.keypair.pubkey().clone());
    collateral_pool_markets[0] = mm_pool_market.keypair.pubkey();

    env.registry
        .update_registry(
            &mut env.context,
            UpdateRegistryData {
                general_pool_market: Some(general_pool_market.keypair.pubkey()),
                income_pool_market: Some(income_pool_market.keypair.pubkey()),
                liquidity_oracle: Some(test_liquidity_oracle.keypair.pubkey()),
                refresh_income_interval: None,
            },
        )
        .await
        .unwrap();

    env.registry
        .update_registry_markets(
            &mut env.context,
            UpdateRegistryMarketsData {
                money_markets: None,
                collateral_pool_markets: Some(collateral_pool_markets),
            },
        )
        .await
        .unwrap();

    // 6. Prepare withdraw authority
    let withdraw_authority = TestPoolWithdrawAuthority::new(&mm_pool, &depositor_authority);
    withdraw_authority
        .create(
            &mut env.context,
            &mm_pool_market,
            &mm_pool,
            &depositor_authority,
        )
        .await
        .unwrap();

    (
        env.context,
        env.spl_token_lending,
        env.pyth_oracle,
        env.registry,
        general_pool_market,
        general_pool,
        general_pool_borrow_authority,
        income_pool_market,
        income_pool,
        mm_pool_market,
        mm_pool,
        liquidity_provider,
        test_depositor,
        test_liquidity_oracle,
        test_token_oracle,
        distribution,
    )
}

#[tokio::test]
async fn success() {
    let deposit_amount = 100 * EXP;
    let (
        mut context,
        _,
        _,
        registry,
        general_pool_market,
        general_pool,
        _,
        _,
        _,
        _,
        _,
        _,
        test_depositor,
        test_liquidity_oracle,
        _,
        _,
    ) = setup(deposit_amount).await;

    test_depositor
        .start_rebalancing(
            &mut context,
            &registry,
            &general_pool_market,
            &general_pool,
            &test_liquidity_oracle,
            false,
            DistributionArray::default(),
        )
        .await
        .unwrap();

    let data = test_depositor
        .get_rebalancing_data(&mut context, &general_pool.token_mint_pubkey)
        .await;

    assert_eq!(data.distributed_liquidity, deposit_amount / 2); // 50% distrubution
    assert_eq!(data.amount_to_distribute, deposit_amount);
}

#[tokio::test]
async fn success_with_reserve_rates() {
    let deposit_amount = 10;
    let (
        mut context,
        _,
        _,
        registry,
        general_pool_market,
        general_pool,
        _,
        _,
        _,
        _,
        _,
        _,
        test_depositor,
        test_liquidity_oracle,
        _,
        _,
    ) = setup(deposit_amount).await;

    let mut reserve_rates = DistributionArray::default();
    reserve_rates[0] = 10_000_000; // 1% ratio - really low rate just for test

    test_depositor
        .start_rebalancing(
            &mut context,
            &registry,
            &general_pool_market,
            &general_pool,
            &test_liquidity_oracle,
            false,
            reserve_rates,
        )
        .await
        .unwrap();

    let data = test_depositor
        .get_rebalancing_data(&mut context, &general_pool.token_mint_pubkey)
        .await;

    assert_eq!(data.distributed_liquidity, 0); // because of collateral ratio
    assert_eq!(data.amount_to_distribute, deposit_amount);
}

#[tokio::test]
async fn success_with_refresh_income() {
    let (
        mut context,
        money_market,
        pyth_oracle,
        registry,
        general_pool_market,
        general_pool,
        _,
        income_pool_market,
        income_pool,
        mm_pool_market,
        mm_pool,
        liquidity_provider,
        test_depositor,
        test_liquidity_oracle,
        test_token_oracle,
        mut distribution,
<<<<<<< HEAD
    ) = setup().await;

=======
    ) = setup(100 * EXP).await;
>>>>>>> 4b175827
    let payer_pubkey = context.payer.pubkey();
    let reserve = money_market.get_reserve_data(&mut context).await;
    let money_market_pubkeys =
        MoneyMarketPubkeys::SPL(integrations::spl_token_lending::AccountPubkeys {
            reserve: money_market.reserve_pubkey,
            reserve_liquidity_supply: reserve.liquidity.supply_pubkey,
            reserve_liquidity_oracle: reserve.liquidity.oracle_pubkey,
            lending_market: money_market.market_pubkey,
        });

    // Start rebalancing
    test_depositor
        .start_rebalancing(
            &mut context,
            &registry,
            &general_pool_market,
            &general_pool,
            &test_liquidity_oracle,
            false,
            DistributionArray::default(),
        )
        .await
        .unwrap();

    // Rates should be refreshed
    context.warp_to_slot(REFRESH_INCOME_INTERVAL).unwrap();
    pyth_oracle
        .update(&mut context, REFRESH_INCOME_INTERVAL)
        .await;

    test_depositor
        .deposit(
            &mut context,
            &registry,
            &mm_pool_market,
            &mm_pool,
            &spl_token_lending::id(),
            &money_market_pubkeys,
        )
        .await
        .unwrap();

    distribution[0] = 0;
    test_token_oracle
        .update(
            &mut context,
            &test_liquidity_oracle,
            payer_pubkey,
            distribution,
        )
        .await
        .unwrap();

    test_depositor
        .start_rebalancing(
            &mut context,
            &registry,
            &general_pool_market,
            &general_pool,
            &test_liquidity_oracle,
            true,
            DistributionArray::default(),
        )
        .await
        .unwrap();

    let rebalancing = test_depositor
        .get_rebalancing_data(&mut context, &general_pool.token_mint_pubkey)
        .await;
    println!("rebalancing = {:#?}", rebalancing);

    let mut reserve = money_market.get_reserve_data(&mut context).await;
    // Transfer some tokens to liquidity account to get incomes
    token_transfer(
        &mut context,
        &liquidity_provider.token_account,
        &reserve.liquidity.supply_pubkey,
        &liquidity_provider.owner,
        10 * EXP,
    )
    .await
    .unwrap();
    reserve.liquidity.deposit(10 * EXP).unwrap();
    money_market.update_reserve(&mut context, &reserve).await;

    // Rates should be refreshed
    context.warp_to_slot(REFRESH_INCOME_INTERVAL + 5).unwrap();
    pyth_oracle
        .update(&mut context, REFRESH_INCOME_INTERVAL + 5)
        .await;

    test_depositor
        .refresh_mm_incomes(
            &mut context,
            &registry,
            &income_pool_market,
            &income_pool,
            &mm_pool_market,
            &mm_pool,
            &spl_token_lending::id(),
            &money_market_pubkeys,
        )
        .await
        .unwrap();

    let income_balance = get_token_balance(&mut context, &income_pool.token_account.pubkey()).await;
    println!("Income balance: {}", income_balance);
    assert!(income_balance > 0);
}

#[tokio::test]
async fn fail_with_already_refreshed_income() {
    let (
        mut context,
        money_market,
        pyth_oracle,
        registry,
        general_pool_market,
        general_pool,
        _,
        _,
        _,
        mm_pool_market,
        mm_pool,
        _,
        test_depositor,
        test_liquidity_oracle,
        test_token_oracle,
        mut distribution,
    ) = setup(100 * EXP).await;
    let payer_pubkey = context.payer.pubkey();
    let reserve = money_market.get_reserve_data(&mut context).await;
    let money_market_pubkeys =
        MoneyMarketPubkeys::SPL(integrations::spl_token_lending::AccountPubkeys {
            reserve: money_market.reserve_pubkey,
            reserve_liquidity_supply: reserve.liquidity.supply_pubkey,
            reserve_liquidity_oracle: reserve.liquidity.oracle_pubkey,
            lending_market: money_market.market_pubkey,
        });

    // Start rebalancing
    test_depositor
        .start_rebalancing(
            &mut context,
            &registry,
            &general_pool_market,
            &general_pool,
            &test_liquidity_oracle,
            false,
            DistributionArray::default(),
        )
        .await
        .unwrap();

    // Rates should be refreshed
    context.warp_to_slot(REFRESH_INCOME_INTERVAL - 1).unwrap();
    pyth_oracle
        .update(&mut context, REFRESH_INCOME_INTERVAL - 1)
        .await;

    test_depositor
        .deposit(
            &mut context,
            &registry,
            &mm_pool_market,
            &mm_pool,
            &spl_token_lending::id(),
            &money_market_pubkeys,
        )
        .await
        .unwrap();

    distribution[0] = 0;
    test_token_oracle
        .update(
            &mut context,
            &test_liquidity_oracle,
            payer_pubkey,
            distribution,
        )
        .await
        .unwrap();

    assert_eq!(
        test_depositor
            .start_rebalancing(
                &mut context,
                &registry,
                &general_pool_market,
                &general_pool,
                &test_liquidity_oracle,
                true,
                DistributionArray::default(),
            )
            .await
            .unwrap_err()
            .unwrap(),
        TransactionError::InstructionError(
            1,
            InstructionError::Custom(EverlendError::IncomeRefreshed as u32),
        )
    );
}

#[tokio::test]
async fn fail_with_invalid_registry() {
    let (
        mut context,
        _,
        _,
        _,
        general_pool_market,
        general_pool,
        _,
        _,
        _,
        _,
        _,
        _,
        test_depositor,
        test_liquidity_oracle,
        _,
        _,
    ) = setup(100 * EXP).await;

    let refresh_income = false;

    let tx = Transaction::new_signed_with_payer(
        &[everlend_depositor::instruction::start_rebalancing(
            &everlend_depositor::id(),
            &Pubkey::new_unique(),
            &test_depositor.depositor.pubkey(),
            &general_pool.token_mint_pubkey,
            &general_pool_market.keypair.pubkey(),
            &general_pool.token_account.pubkey(),
            &test_liquidity_oracle.keypair.pubkey(),
            &context.payer.pubkey(),
            refresh_income,
        )],
        Some(&context.payer.pubkey()),
        &[&context.payer],
        context.last_blockhash,
    );

    assert_eq!(
        context
            .banks_client
            .process_transaction(tx)
            .await
            .unwrap_err()
            .unwrap(),
        TransactionError::InstructionError(
            0,
            InstructionError::Custom(EverlendError::InvalidAccountOwner as u32),
        )
    );
}

#[tokio::test]
async fn fail_with_invalid_depositor() {
    let (
        mut context,
        _,
        _,
        registry,
        general_pool_market,
        general_pool,
        _,
        _,
        _,
        _,
        _,
        _,
        _,
        test_liquidity_oracle,
        _,
        _,
    ) = setup(100 * EXP).await;

    let refresh_income = false;

    let tx = Transaction::new_signed_with_payer(
        &[everlend_depositor::instruction::start_rebalancing(
            &everlend_depositor::id(),
            &registry.keypair.pubkey(),
            &Pubkey::new_unique(),
            &general_pool.token_mint_pubkey,
            &general_pool_market.keypair.pubkey(),
            &general_pool.token_account.pubkey(),
            &test_liquidity_oracle.keypair.pubkey(),
            &context.payer.pubkey(),
            refresh_income,
        )],
        Some(&context.payer.pubkey()),
        &[&context.payer],
        context.last_blockhash,
    );

    assert_eq!(
        context
            .banks_client
            .process_transaction(tx)
            .await
            .unwrap_err()
            .unwrap(),
        TransactionError::InstructionError(
            0,
            InstructionError::Custom(EverlendError::InvalidAccountOwner as u32),
        )
    );
}

#[tokio::test]
async fn fail_with_invalid_mint() {
    let (
        mut context,
        _,
        _,
        registry,
        general_pool_market,
        general_pool,
        _,
        _,
        _,
        _,
        _,
        _,
        test_depositor,
        test_liquidity_oracle,
        _,
        _,
    ) = setup(100 * EXP).await;

    let refresh_income = false;

    let tx = Transaction::new_signed_with_payer(
        &[everlend_depositor::instruction::start_rebalancing(
            &everlend_depositor::id(),
            &registry.keypair.pubkey(),
            &test_depositor.depositor.pubkey(),
            &Pubkey::new_unique(),
            &general_pool_market.keypair.pubkey(),
            &general_pool.token_account.pubkey(),
            &test_liquidity_oracle.keypair.pubkey(),
            &context.payer.pubkey(),
            refresh_income,
        )],
        Some(&context.payer.pubkey()),
        &[&context.payer],
        context.last_blockhash,
    );

    assert_eq!(
        context
            .banks_client
            .process_transaction(tx)
            .await
            .unwrap_err()
            .unwrap(),
        TransactionError::InstructionError(
            0,
            InstructionError::Custom(EverlendError::InvalidAccountOwner as u32),
        )
    );
}

#[tokio::test]
async fn fail_with_invalid_general_pool_market() {
    let (
        mut context,
        _,
        _,
        registry,
        _,
        general_pool,
        _,
        _,
        _,
        _,
        _,
        _,
        test_depositor,
        test_liquidity_oracle,
        _,
        _,
    ) = setup(100 * EXP).await;

    let refresh_income = false;

    let tx = Transaction::new_signed_with_payer(
        &[everlend_depositor::instruction::start_rebalancing(
            &everlend_depositor::id(),
            &registry.keypair.pubkey(),
            &test_depositor.depositor.pubkey(),
            &general_pool.token_mint_pubkey,
            &Pubkey::new_unique(),
            &general_pool.token_account.pubkey(),
            &test_liquidity_oracle.keypair.pubkey(),
            &context.payer.pubkey(),
            refresh_income,
        )],
        Some(&context.payer.pubkey()),
        &[&context.payer],
        context.last_blockhash,
    );

    assert_eq!(
        context
            .banks_client
            .process_transaction(tx)
            .await
            .unwrap_err()
            .unwrap(),
        TransactionError::InstructionError(
            0,
            InstructionError::Custom(EverlendError::InvalidAccountOwner as u32),
        )
    );
}

#[tokio::test]
async fn fail_with_invalid_general_pool_token_account() {
    let (
        mut context,
        _,
        _,
        registry,
        general_pool_market,
        general_pool,
        _,
        _,
        _,
        _,
        _,
        _,
        test_depositor,
        test_liquidity_oracle,
        _,
        _,
    ) = setup(100 * EXP).await;

    let refresh_income = false;

    let tx = Transaction::new_signed_with_payer(
        &[everlend_depositor::instruction::start_rebalancing(
            &everlend_depositor::id(),
            &registry.keypair.pubkey(),
            &test_depositor.depositor.pubkey(),
            &general_pool.token_mint_pubkey,
            &general_pool_market.keypair.pubkey(),
            &Pubkey::new_unique(),
            &test_liquidity_oracle.keypair.pubkey(),
            &context.payer.pubkey(),
            refresh_income,
        )],
        Some(&context.payer.pubkey()),
        &[&context.payer],
        context.last_blockhash,
    );

    assert_eq!(
        context
            .banks_client
            .process_transaction(tx)
            .await
            .unwrap_err()
            .unwrap(),
        TransactionError::InstructionError(
            0,
            InstructionError::Custom(EverlendError::InvalidAccountOwner as u32)
        )
    );
}

#[tokio::test]
async fn fail_with_invalid_liquidity_oracle() {
    let (
        mut context,
        _,
        _,
        registry,
        general_pool_market,
        general_pool,
        _,
        _,
        _,
        _,
        _,
        _,
        test_depositor,
        _,
        _,
        _,
    ) = setup(100 * EXP).await;

    let refresh_income = false;

    let tx = Transaction::new_signed_with_payer(
        &[everlend_depositor::instruction::start_rebalancing(
            &everlend_depositor::id(),
            &registry.keypair.pubkey(),
            &test_depositor.depositor.pubkey(),
            &general_pool.token_mint_pubkey,
            &general_pool_market.keypair.pubkey(),
            &general_pool.token_account.pubkey(),
            &Pubkey::new_unique(),
            &context.payer.pubkey(),
            refresh_income,
        )],
        Some(&context.payer.pubkey()),
        &[&context.payer],
        context.last_blockhash,
    );

    assert_eq!(
        context
            .banks_client
            .process_transaction(tx)
            .await
            .unwrap_err()
            .unwrap(),
        TransactionError::InstructionError(
            0,
            InstructionError::Custom(EverlendError::InvalidAccountOwner as u32),
        )
    );
}

#[tokio::test]
async fn rebalancing_math_round() {
    let mut d: DistributionArray = DistributionArray::default();
    let mut p = DistributionPubkeys::default();
    p[0] = Keypair::new().pubkey();
    p[1] = Keypair::new().pubkey();
    p[2] = Keypair::new().pubkey();

    let distr_amount: u64 = 4610400063;
    let mut oracle = TokenOracle::default();
    let mut r = Rebalancing::default();

    for (i, elem) in vec![
        (300_000_000, 300_000_000, 400_000_000),
        (300_000_000, 40_000_000, 660_000_000),
        (100_000_000, 100_000_000, 800_000_000),
        (0, 0, 1000_000_000),
        (300_000_000, 200_000_000, 500_000_000),
    ]
    .iter()
    .enumerate()
    {
        d[0] = elem.0;
        d[1] = elem.1;
        d[2] = elem.2;

        let current_slot = 1;
        oracle.reserve_rates.updated_at = current_slot;
        oracle
            .update_liquidity_distribution(i as u64 + 1, d)
            .unwrap();
        r.compute(&p, oracle.clone(), distr_amount, current_slot)
            .unwrap();
        println!("{}", r.distributed_liquidity);
        assert_eq!(distr_amount >= r.distributed_liquidity, true);

        r.compute_with_refresh_income(&p, 0, i as u64 + 1, distr_amount)
            .unwrap();
        println!("{}", r.distributed_liquidity);
        println!("{:?}", r.steps);
        assert_eq!(distr_amount >= r.distributed_liquidity, true);
    }
}

#[tokio::test]
async fn rebalancing_check_steps() {
    let mut d: DistributionArray = DistributionArray::default();
    let mut p = DistributionPubkeys::default();
    p[0] = Keypair::new().pubkey();
    p[1] = Keypair::new().pubkey();

    let distr_amount: u64 = 10001;
    let mut oracle = TokenOracle::default();
    let mut r = Rebalancing::default();

    struct TestCase {
        distribution: (u64, u64),
        steps: Vec<(u8, RebalancingOperation, u64, Option<u64>)>,
    }

    for (i, elem) in vec![
        TestCase {
            distribution: (500_000_000, 0),
            steps: vec![(0, RebalancingOperation::Deposit, 5000, None)],
        },
        TestCase {
            distribution: (500_000_000, 500_000_000),
            steps: vec![(1, RebalancingOperation::Deposit, 5000, None)],
        },
        TestCase {
            distribution: (1000_000_000, 0),
            steps: vec![
                (1, RebalancingOperation::Withdraw, 5000, Some(5000)),
                (0, RebalancingOperation::Deposit, 5001, None),
            ],
        },
        TestCase {
            distribution: (900_000_000, 100_000_000),
            steps: vec![
                (0, RebalancingOperation::Withdraw, 1001, Some(1001)),
                (1, RebalancingOperation::Deposit, 1000, None),
            ],
        },
    ]
    .iter()
    .enumerate()
    {
        d[0] = elem.distribution.0;
        d[1] = elem.distribution.1;

        let current_slot = 1;
        oracle.reserve_rates.updated_at = current_slot;
        oracle
            .update_liquidity_distribution(i as u64 + 1, d)
            .unwrap();
        r.compute(&p, oracle.clone(), distr_amount, current_slot)
            .unwrap();

        println!("{:?}", r.steps);

        for (idx, s) in r.clone().steps.iter().enumerate() {
            let mm_index = elem.steps[idx].0;
            let operation = elem.steps[idx].1;
            let liquidity_amount = elem.steps[idx].2;
            let collateral_amount = elem.steps[idx].3;

            assert_eq!(s.money_market_index, mm_index);
            assert_eq!(s.operation, operation);
            assert_eq!(s.liquidity_amount, liquidity_amount);
            assert_eq!(s.collateral_amount, collateral_amount);

            r.execute_step(s.operation, Some(liquidity_amount), (i + 2) as u64)
                .unwrap();
        }
    }
}

#[tokio::test]
async fn rebalancing_check_steps_math() {
    let mut p = DistributionPubkeys::default();
    p[0] = Keypair::new().pubkey();
    p[1] = Keypair::new().pubkey();
    p[2] = Keypair::new().pubkey();

    let mut d: DistributionArray = DistributionArray::default();
    d[0] = 500_000_000;
    d[1] = 500_000_000;

    let mut oracle = TokenOracle::default();
    oracle.liquidity_distribution.values = d;

    let mut received_collateral = [0; 10];
    received_collateral[0] = 5218140718;
    received_collateral[1] = 12821948839;

    let mut r = Rebalancing::default();
    r.amount_to_distribute = 25643897678;
    r.distributed_liquidity = 25643897678;
    r.received_collateral = received_collateral;
    r.liquidity_distribution = oracle.liquidity_distribution.clone();

    d[0] = 333_333_333;
    d[1] = 333_333_333;
    d[2] = 333_333_333;

    oracle.update_liquidity_distribution(10, d).unwrap();

    let amount_to_distribute = 25365814993;
    let current_slot = 1;
    oracle.reserve_rates.updated_at = current_slot;
    r.compute(&p, oracle.clone(), amount_to_distribute, current_slot)
        .unwrap();

    println!("{:?}", r.steps);

    assert_eq!(r.steps[0].liquidity_amount, 4366677184);
    assert_eq!(r.steps[0].collateral_amount, Some(1777103957));
    assert_eq!(r.steps[1].liquidity_amount, 4366677184);
    assert_eq!(r.steps[1].collateral_amount, Some(4366677184));
    assert_eq!(r.steps[2].liquidity_amount, 8455271655);
    assert_eq!(r.steps[2].collateral_amount, None);
}

#[tokio::test]
async fn rebalancing_percent_ratio() {
    let prev_amount = 12821948839;
    let new_amount = 8455271655;

    let collateral_amount = prev_amount; // same as liquidity
    let amount = abs_diff(new_amount, prev_amount).unwrap();
    assert_eq!(amount, 4366677184);

    let collateral_amount = percent_ratio(amount, prev_amount, collateral_amount).unwrap();
    assert_eq!(collateral_amount, 4366677184);
}<|MERGE_RESOLUTION|>--- conflicted
+++ resolved
@@ -371,12 +371,7 @@
         test_liquidity_oracle,
         test_token_oracle,
         mut distribution,
-<<<<<<< HEAD
-    ) = setup().await;
-
-=======
     ) = setup(100 * EXP).await;
->>>>>>> 4b175827
     let payer_pubkey = context.payer.pubkey();
     let reserve = money_market.get_reserve_data(&mut context).await;
     let money_market_pubkeys =

--- conflicted
+++ resolved
@@ -300,11 +300,7 @@
         income_pool,
         mm_pool_market,
         mm_pool,
-<<<<<<< HEAD
-        _liquidity_provider,
-=======
         _,
->>>>>>> b35e1894
         test_depositor,
     ) = setup().await;
 

use everlend_registry::instructions::{UpdateRegistryData, UpdateRegistryMarketsData};
use solana_program::{
    instruction::{AccountMeta, Instruction, InstructionError},
    program_pack::Pack,
    pubkey::Pubkey,
    sysvar,
};
use solana_program_test::*;
use solana_sdk::signature::{Keypair, Signer};
use solana_sdk::transaction::{Transaction, TransactionError};

use everlend_depositor::{
    find_rebalancing_program_address, find_transit_program_address,
    instruction::DepositorInstruction,
};
use everlend_liquidity_oracle::state::DistributionArray;
use everlend_utils::{
    find_program_address,
    integrations::{self, MoneyMarketPubkeys},
    EverlendError,
};

use crate::utils::*;

async fn setup() -> (
    ProgramTestContext,
    TestSPLTokenLending,
    TestPythOracle,
    TestRegistry,
    TestGeneralPoolMarket,
    TestGeneralPool,
    TestGeneralPoolBorrowAuthority,
    TestIncomePoolMarket,
    TestIncomePool,
    TestPoolMarket,
    TestPool,
    LiquidityProvider,
    TestDepositor,
) {
    let mut env = presetup().await;

    let payer_pubkey = env.context.payer.pubkey();

    // 0. Prepare lending
    let reserve = env
        .spl_token_lending
        .get_reserve_data(&mut env.context)
        .await;
    println!("{:#?}", reserve);

    let account = get_account(&mut env.context, &env.spl_token_lending.market_pubkey).await;
    let lending_market =
        spl_token_lending::state::LendingMarket::unpack_from_slice(account.data.as_slice())
            .unwrap();

    let authority_signer_seeds = &[
        &env.spl_token_lending.market_pubkey.to_bytes()[..32],
        &[lending_market.bump_seed],
    ];
    let lending_market_authority_pubkey =
        Pubkey::create_program_address(authority_signer_seeds, &spl_token_lending::id()).unwrap();

    println!("{:#?}", lending_market_authority_pubkey);

    let collateral_mint = get_mint_data(&mut env.context, &reserve.collateral.mint_pubkey).await;
    println!("{:#?}", collateral_mint);

    // 1. Prepare general pool

    let general_pool_market = TestGeneralPoolMarket::new();
    general_pool_market
        .init(&mut env.context, &env.registry.keypair.pubkey())
        .await
        .unwrap();

    let general_pool = TestGeneralPool::new(&general_pool_market, None);
    general_pool
        .create(&mut env.context, &general_pool_market)
        .await
        .unwrap();

    // 1.1 Add liquidity to general pool

    let liquidity_provider = add_liquidity_provider(
        &mut env.context,
        &general_pool.token_mint_pubkey,
        &general_pool.pool_mint.pubkey(),
        9999 * EXP,
    )
    .await
    .unwrap();

    let mining_acc = general_pool
        .init_user_mining(&mut env.context, &general_pool_market, &liquidity_provider)
        .await;

    general_pool
        .deposit(
            &mut env.context,
            &general_pool_market,
            &liquidity_provider,
            mining_acc,
            100 * EXP,
        )
        .await
        .unwrap();

    // 2. Prepare income pool
    let income_pool_market = TestIncomePoolMarket::new();
    income_pool_market
        .init(&mut env.context, &general_pool_market)
        .await
        .unwrap();

    let income_pool = TestIncomePool::new(&income_pool_market, None);
    income_pool
        .create(&mut env.context, &income_pool_market)
        .await
        .unwrap();

    // 3. Prepare money market pool

    let mm_pool_market = TestPoolMarket::new();
    mm_pool_market.init(&mut env.context).await.unwrap();

    let mm_pool = TestPool::new(&mm_pool_market, Some(reserve.collateral.mint_pubkey));
    mm_pool
        .create(&mut env.context, &mm_pool_market)
        .await
        .unwrap();

    // 4. Prepare depositor

    // 4.1. Prepare liquidity oracle

    let test_liquidity_oracle = TestLiquidityOracle::new();
    test_liquidity_oracle.init(&mut env.context).await.unwrap();

    let mut distribution = DistributionArray::default();
    distribution[0] = 500_000_000u64; // 50%

    let test_token_oracle = TestTokenOracle::new(general_pool.token_mint_pubkey, distribution);

    test_token_oracle
        .init(&mut env.context, &test_liquidity_oracle, payer_pubkey)
        .await
        .unwrap();

    test_token_oracle
        .update(
            &mut env.context,
            &test_liquidity_oracle,
            payer_pubkey,
            distribution,
        )
        .await
        .unwrap();

    let test_depositor = TestDepositor::new();
    test_depositor
        .init(&mut env.context, &env.registry)
        .await
        .unwrap();

    // 4.2 Create transit account for liquidity token
    test_depositor
        .create_transit(&mut env.context, &general_pool.token_mint_pubkey, None)
        .await
        .unwrap();

    // 4.2.1 Create reserve transit account for liquidity token
    test_depositor
        .create_transit(
            &mut env.context,
            &general_pool.token_mint_pubkey,
            Some("reserve".to_string()),
        )
        .await
        .unwrap();
    let (reserve_transit_pubkey, _) = find_transit_program_address(
        &everlend_depositor::id(),
        &test_depositor.depositor.pubkey(),
        &general_pool.token_mint_pubkey,
        "reserve",
    );
    token_transfer(
        &mut env.context,
        &liquidity_provider.token_account,
        &reserve_transit_pubkey,
        &liquidity_provider.owner,
        10000,
    )
    .await
    .unwrap();

    // 4.3 Create transit account for collateral token
    test_depositor
        .create_transit(&mut env.context, &mm_pool.token_mint_pubkey, None)
        .await
        .unwrap();

    // 5. Prepare borrow authority
    let (depositor_authority, _) = find_program_address(
        &everlend_depositor::id(),
        &test_depositor.depositor.pubkey(),
    );
    let general_pool_borrow_authority =
        TestGeneralPoolBorrowAuthority::new(&general_pool, depositor_authority);
    general_pool_borrow_authority
        .create(
            &mut env.context,
            &general_pool_market,
            &general_pool,
            COLLATERAL_POOL_SHARE_ALLOWED,
        )
        .await
        .unwrap();

    let ten = [1, 2, 3, 4, 5, 6, 7, 8, 9, 0];
    let mut collateral_pool_markets = ten.map(|_| mm_pool_market.keypair.pubkey().clone());
    collateral_pool_markets[0] = mm_pool_market.keypair.pubkey();

    env.registry
        .update_registry(
            &mut env.context,
            UpdateRegistryData {
                general_pool_market: Some(general_pool_market.keypair.pubkey()),
                income_pool_market: Some(income_pool_market.keypair.pubkey()),
                liquidity_oracle: Some(test_liquidity_oracle.keypair.pubkey()),
                refresh_income_interval: None,
            },
        )
        .await
        .unwrap();

    env.registry
        .update_registry_markets(
            &mut env.context,
            UpdateRegistryMarketsData {
                money_markets: None,
                collateral_pool_markets: Some(collateral_pool_markets),
            },
        )
        .await
        .unwrap();

    // 6. Prepare withdraw authority
    let withdraw_authority = TestPoolWithdrawAuthority::new(&mm_pool, &depositor_authority);
    withdraw_authority
        .create(
            &mut env.context,
            &mm_pool_market,
            &mm_pool,
            &depositor_authority,
        )
        .await
        .unwrap();

    // 7. Start rebalancing
    test_depositor
        .start_rebalancing(
            &mut env.context,
            &env.registry,
            &general_pool_market,
            &general_pool,
            &test_liquidity_oracle,
            false,
            DistributionArray::default(),
        )
        .await
        .unwrap();

    // 8. Deposit

    // Rates should be refreshed
    env.context.warp_to_slot(3).unwrap();
    env.pyth_oracle.update(&mut env.context, 3).await;
    // money_market.refresh_reserve(&mut context, 3).await;

    let money_market_pubkeys =
        MoneyMarketPubkeys::SPL(integrations::spl_token_lending::AccountPubkeys {
            reserve: env.spl_token_lending.reserve_pubkey,
            reserve_liquidity_supply: reserve.liquidity.supply_pubkey,
            reserve_liquidity_oracle: reserve.liquidity.oracle_pubkey,
            lending_market: env.spl_token_lending.market_pubkey,
        });

    test_depositor
        .deposit(
            &mut env.context,
            &env.registry,
            &mm_pool_market,
            &mm_pool,
            &spl_token_lending::id(),
            &money_market_pubkeys,
        )
        .await
        .unwrap();

    // 8.1 Decrease distribution & restart rebalancing

    distribution[0] = 0u64; // Decrease to 0%
    test_token_oracle
        .update(
            &mut env.context,
            &test_liquidity_oracle,
            payer_pubkey,
            distribution,
        )
        .await
        .unwrap();

    test_depositor
        .start_rebalancing(
            &mut env.context,
            &env.registry,
            &general_pool_market,
            &general_pool,
            &test_liquidity_oracle,
            false,
            DistributionArray::default(),
        )
        .await
        .unwrap();

    (
        env.context,
        env.spl_token_lending,
        env.pyth_oracle,
        env.registry,
        general_pool_market,
        general_pool,
        general_pool_borrow_authority,
        income_pool_market,
        income_pool,
        mm_pool_market,
        mm_pool,
        liquidity_provider,
        test_depositor,
    )
}

#[tokio::test]
async fn success2() {
    let (
        mut context,
        money_market,
        pyth_oracle,
        registry,
        _general_pool_market,
        general_pool,
        _general_pool_borrow_authority,
        income_pool_market,
        income_pool,
        mm_pool_market,
        mm_pool,
        _,
        test_depositor,
    ) = setup().await;

    let reserve = money_market.get_reserve_data(&mut context).await;
    let reserve_balance_before =
        get_token_balance(&mut context, &reserve.liquidity.supply_pubkey).await;
    let money_market_pubkeys =
        MoneyMarketPubkeys::SPL(integrations::spl_token_lending::AccountPubkeys {
            reserve: money_market.reserve_pubkey,
            reserve_liquidity_supply: reserve.liquidity.supply_pubkey,
            reserve_liquidity_oracle: reserve.liquidity.oracle_pubkey,
            lending_market: money_market.market_pubkey,
        });

    context.warp_to_slot(5).unwrap();
    pyth_oracle.update(&mut context, 5).await;

    test_depositor
        .withdraw(
            &mut context,
            &registry,
            &income_pool_market,
            &income_pool,
            &mm_pool_market,
            &mm_pool,
            &spl_token_lending::id(),
            &money_market_pubkeys,
        )
        .await
        .unwrap();

    let rebalancing = test_depositor
        .get_rebalancing_data(&mut context, &general_pool.token_mint_pubkey)
        .await;

    println!("rebalancing = {:#?}", rebalancing);

    assert!(rebalancing.is_completed());
    assert_eq!(
        get_token_balance(&mut context, &mm_pool.token_account.pubkey()).await,
        rebalancing.received_collateral[0],
    );
    assert_eq!(
        get_token_balance(&mut context, &reserve.liquidity.supply_pubkey).await,
        reserve_balance_before - rebalancing.steps[0].liquidity_amount,
    );
}

#[tokio::test]
async fn success_with_incomes() {
    let (
        mut context,
        money_market,
        pyth_oracle,
        registry,
        _general_pool_market,
        general_pool,
        _general_pool_borrow_authority,
        income_pool_market,
        income_pool,
        mm_pool_market,
        mm_pool,
        liquidity_provider,
        test_depositor,
    ) = setup().await;

    let mut reserve = money_market.get_reserve_data(&mut context).await;
    let money_market_pubkeys =
        MoneyMarketPubkeys::SPL(integrations::spl_token_lending::AccountPubkeys {
            reserve: money_market.reserve_pubkey,
            reserve_liquidity_supply: reserve.liquidity.supply_pubkey,
            reserve_liquidity_oracle: reserve.liquidity.oracle_pubkey,
            lending_market: money_market.market_pubkey,
        });

    // Transfer some tokens to liquidity account to get incomes
    token_transfer(
        &mut context,
        &liquidity_provider.token_account,
        &reserve.liquidity.supply_pubkey,
        &liquidity_provider.owner,
        10 * EXP,
    )
    .await
    .unwrap();
    reserve.liquidity.deposit(10 * EXP).unwrap();
    money_market.update_reserve(&mut context, &reserve).await;

    let reserve_balance_before =
        get_token_balance(&mut context, &reserve.liquidity.supply_pubkey).await;

    context.warp_to_slot(5).unwrap();
    pyth_oracle.update(&mut context, 5).await;

    test_depositor
        .withdraw(
            &mut context,
            &registry,
            &income_pool_market,
            &income_pool,
            &mm_pool_market,
            &mm_pool,
            &spl_token_lending::id(),
            &money_market_pubkeys,
        )
        .await
        .unwrap();

    let income_balance = get_token_balance(&mut context, &income_pool.token_account.pubkey()).await;
    println!("Income balance: {}", income_balance);
    assert!(income_balance > 0);

    let rebalancing = test_depositor
        .get_rebalancing_data(&mut context, &general_pool.token_mint_pubkey)
        .await;

    assert!(rebalancing.is_completed());
    assert_eq!(
        get_token_balance(&mut context, &mm_pool.token_account.pubkey()).await,
        rebalancing.received_collateral[0],
    );
    assert_eq!(
        get_token_balance(&mut context, &reserve.liquidity.supply_pubkey).await,
        reserve_balance_before - rebalancing.steps[0].liquidity_amount - income_balance,
    );
}

#[tokio::test]
async fn fail_with_invalid_registry() {
    let (
        mut context,
        money_market,
        pyth_oracle,
        _,
        _general_pool_market,
        _,
        _general_pool_borrow_authority,
        income_pool_market,
        income_pool,
        mm_pool_market,
        mm_pool,
        _,
        test_depositor,
    ) = setup().await;

    let reserve = money_market.get_reserve_data(&mut context).await;

    let money_market_pubkeys =
        MoneyMarketPubkeys::SPL(integrations::spl_token_lending::AccountPubkeys {
            reserve: money_market.reserve_pubkey,
            reserve_liquidity_supply: reserve.liquidity.supply_pubkey,
            reserve_liquidity_oracle: reserve.liquidity.oracle_pubkey,
            lending_market: money_market.market_pubkey,
        });

    context.warp_to_slot(5).unwrap();
    pyth_oracle.update(&mut context, 5).await;

    let money_market_program_id = &spl_token_lending::id();

    let collateral_mint = mm_pool.token_mint_pubkey;
    let liquidity_mint = get_liquidity_mint().1;

    let withdraw_accounts =
        integrations::withdraw_accounts(money_market_program_id, &money_market_pubkeys);

    let collateral_pool_withdraw_accounts =
        mm_pool.withdraw_accounts(&mm_pool_market, &test_depositor);

    let tx = Transaction::new_signed_with_payer(
        &[everlend_depositor::instruction::withdraw(
            &everlend_depositor::id(),
            &Pubkey::new_unique(),
            &test_depositor.depositor.pubkey(),
            &income_pool_market.keypair.pubkey(),
            &income_pool.token_account.pubkey(),
            &liquidity_mint,
            &collateral_mint,
            &context.payer.pubkey(),
            money_market_program_id,
            withdraw_accounts,
            collateral_pool_withdraw_accounts,
        )],
        Some(&context.payer.pubkey()),
        &[&context.payer],
        context.last_blockhash,
    );

    assert_eq!(
        context
            .banks_client
            .process_transaction(tx)
            .await
            .unwrap_err()
            .unwrap(),
        TransactionError::InstructionError(
            0,
            InstructionError::Custom(EverlendError::InvalidAccountOwner as u32),
        )
    );
}

#[tokio::test]
async fn fail_with_invalid_depositor() {
    let (
        mut context,
        money_market,
        pyth_oracle,
        registry,
        _general_pool_market,
        _,
        _general_pool_borrow_authority,
        income_pool_market,
        income_pool,
        mm_pool_market,
        mm_pool,
        _,
        test_depositor,
    ) = setup().await;

    let reserve = money_market.get_reserve_data(&mut context).await;

    let money_market_pubkeys =
        MoneyMarketPubkeys::SPL(integrations::spl_token_lending::AccountPubkeys {
            reserve: money_market.reserve_pubkey,
            reserve_liquidity_supply: reserve.liquidity.supply_pubkey,
            reserve_liquidity_oracle: reserve.liquidity.oracle_pubkey,
            lending_market: money_market.market_pubkey,
        });

    context.warp_to_slot(5).unwrap();
    pyth_oracle.update(&mut context, 5).await;

    let money_market_program_id = &spl_token_lending::id();

    let collateral_mint = mm_pool.token_mint_pubkey;
    let liquidity_mint = get_liquidity_mint().1;

    let withdraw_accounts =
        integrations::withdraw_accounts(money_market_program_id, &money_market_pubkeys);

    let collateral_pool_withdraw_accounts =
        mm_pool.withdraw_accounts(&mm_pool_market, &test_depositor);

    let tx = Transaction::new_signed_with_payer(
        &[everlend_depositor::instruction::withdraw(
            &everlend_depositor::id(),
            &registry.keypair.pubkey(),
            &Pubkey::new_unique(),
            &income_pool_market.keypair.pubkey(),
            &income_pool.token_account.pubkey(),
            &collateral_mint,
            &liquidity_mint,
            &context.payer.pubkey(),
            money_market_program_id,
            withdraw_accounts,
            collateral_pool_withdraw_accounts,
        )],
        Some(&context.payer.pubkey()),
        &[&context.payer],
        context.last_blockhash,
    );

    assert_eq!(
        context
            .banks_client
            .process_transaction(tx)
            .await
            .unwrap_err()
            .unwrap(),
        TransactionError::InstructionError(
            0,
            InstructionError::Custom(EverlendError::InvalidAccountOwner as u32),
        )
    );
}

#[tokio::test]
async fn fail_with_invalid_income_pool_market() {
    let (
        mut context,
        money_market,
        pyth_oracle,
        registry,
        _general_pool_market,
        _,
        _general_pool_borrow_authority,
        _,
        income_pool,
        mm_pool_market,
        mm_pool,
        liquidity_provider,
        test_depositor,
    ) = setup().await;

    let mut reserve = money_market.get_reserve_data(&mut context).await;

    // Transfer some tokens to liquidity account to get incomes
    token_transfer(
        &mut context,
        &liquidity_provider.token_account,
        &reserve.liquidity.supply_pubkey,
        &liquidity_provider.owner,
        10 * EXP,
    )
    .await
    .unwrap();

    reserve.liquidity.deposit(10 * EXP).unwrap();
    money_market.update_reserve(&mut context, &reserve).await;

    context.warp_to_slot(5).unwrap();
    pyth_oracle.update(&mut context, 5).await;

    let money_market_program_id = &spl_token_lending::id();

    let money_market_pubkeys =
        MoneyMarketPubkeys::SPL(integrations::spl_token_lending::AccountPubkeys {
            reserve: money_market.reserve_pubkey,
            reserve_liquidity_supply: reserve.liquidity.supply_pubkey,
            reserve_liquidity_oracle: reserve.liquidity.oracle_pubkey,
            lending_market: money_market.market_pubkey,
        });

    let collateral_mint = mm_pool.token_mint_pubkey;
    let liquidity_mint = get_liquidity_mint().1;

    let withdraw_accounts =
        integrations::withdraw_accounts(money_market_program_id, &money_market_pubkeys);

    let collateral_pool_withdraw_accounts =
        mm_pool.withdraw_accounts(&mm_pool_market, &test_depositor);

    let tx = Transaction::new_signed_with_payer(
        &[everlend_depositor::instruction::withdraw(
            &everlend_depositor::id(),
            &registry.keypair.pubkey(),
            &test_depositor.depositor.pubkey(),
            &Pubkey::new_unique(),
            &income_pool.token_account.pubkey(),
            &collateral_mint,
            &liquidity_mint,
            &context.payer.pubkey(),
            money_market_program_id,
            withdraw_accounts,
            collateral_pool_withdraw_accounts,
        )],
        Some(&context.payer.pubkey()),
        &[&context.payer],
        context.last_blockhash,
    );

    assert_eq!(
        context
            .banks_client
            .process_transaction(tx)
            .await
            .unwrap_err()
            .unwrap(),
        TransactionError::InstructionError(
            0,
            InstructionError::Custom(EverlendError::InvalidAccountOwner as u32),
        )
    );
}

#[tokio::test]
async fn fail_with_invalid_income_pool_token_account() {
    let (
        mut context,
        money_market,
        pyth_oracle,
        registry,
        _general_pool_market,
        _,
        _general_pool_borrow_authority,
        income_pool_market,
        _,
        mm_pool_market,
        mm_pool,
        liquidity_provider,
        test_depositor,
    ) = setup().await;

    let mut reserve = money_market.get_reserve_data(&mut context).await;

    // Transfer some tokens to liquidity account to get incomes
    token_transfer(
        &mut context,
        &liquidity_provider.token_account,
        &reserve.liquidity.supply_pubkey,
        &liquidity_provider.owner,
        10 * EXP,
    )
    .await
    .unwrap();

    reserve.liquidity.deposit(10 * EXP).unwrap();
    money_market.update_reserve(&mut context, &reserve).await;

    context.warp_to_slot(5).unwrap();
    pyth_oracle.update(&mut context, 5).await;

    let money_market_program_id = &spl_token_lending::id();

    let money_market_pubkeys =
        MoneyMarketPubkeys::SPL(integrations::spl_token_lending::AccountPubkeys {
            reserve: money_market.reserve_pubkey,
            reserve_liquidity_supply: reserve.liquidity.supply_pubkey,
            reserve_liquidity_oracle: reserve.liquidity.oracle_pubkey,
            lending_market: money_market.market_pubkey,
        });

    let collateral_mint = mm_pool.token_mint_pubkey;
    let liquidity_mint = get_liquidity_mint().1;

    let withdraw_accounts =
        integrations::withdraw_accounts(money_market_program_id, &money_market_pubkeys);

    let collateral_pool_withdraw_accounts =
        mm_pool.withdraw_accounts(&mm_pool_market, &test_depositor);

    let tx = Transaction::new_signed_with_payer(
        &[everlend_depositor::instruction::withdraw(
            &everlend_depositor::id(),
            &registry.keypair.pubkey(),
            &test_depositor.depositor.pubkey(),
            &income_pool_market.keypair.pubkey(),
            &Pubkey::new_unique(),
            &collateral_mint,
            &liquidity_mint,
            &context.payer.pubkey(),
            money_market_program_id,
            withdraw_accounts,
            collateral_pool_withdraw_accounts,
        )],
        Some(&context.payer.pubkey()),
        &[&context.payer],
        context.last_blockhash,
    );

    assert_eq!(
        context
            .banks_client
            .process_transaction(tx)
            .await
            .unwrap_err()
            .unwrap(),
<<<<<<< HEAD
        TransactionError::InstructionError(
=======
                TransactionError::InstructionError(
>>>>>>> 4b175827
            0,
            InstructionError::Custom(EverlendError::InvalidAccountOwner as u32),
        )
    );
}

#[tokio::test]
async fn fail_with_invalid_mm_pool_market() {
    let (
        mut context,
        money_market,
        pyth_oracle,
        registry,
        _general_pool_market,
        _,
        _general_pool_borrow_authority,
        income_pool_market,
        income_pool,
        _,
        mm_pool,
        _,
        test_depositor,
    ) = setup().await;

    let reserve = money_market.get_reserve_data(&mut context).await;

    let money_market_pubkeys =
        MoneyMarketPubkeys::SPL(integrations::spl_token_lending::AccountPubkeys {
            reserve: money_market.reserve_pubkey,
            reserve_liquidity_supply: reserve.liquidity.supply_pubkey,
            reserve_liquidity_oracle: reserve.liquidity.oracle_pubkey,
            lending_market: money_market.market_pubkey,
        });

    context.warp_to_slot(5).unwrap();
    pyth_oracle.update(&mut context, 5).await;

    let money_market_program_id = &spl_token_lending::id();

    let collateral_mint = mm_pool.token_mint_pubkey;
    let liquidity_mint = get_liquidity_mint().1;

    let withdraw_accounts =
        integrations::withdraw_accounts(money_market_program_id, &money_market_pubkeys);

    let collateral_pool_withdraw_accounts = mm_pool.withdraw_accounts(
        &TestPoolMarket {
            keypair: Keypair::new(),
            manager: Keypair::new(),
        },
        &test_depositor,
    );

    let tx = Transaction::new_signed_with_payer(
        &[everlend_depositor::instruction::withdraw(
            &everlend_depositor::id(),
            &registry.keypair.pubkey(),
            &test_depositor.depositor.pubkey(),
            &income_pool_market.keypair.pubkey(),
            &income_pool.token_account.pubkey(),
            &collateral_mint,
            &liquidity_mint,
            &context.payer.pubkey(),
            money_market_program_id,
            withdraw_accounts,
            collateral_pool_withdraw_accounts,
        )],
        Some(&context.payer.pubkey()),
        &[&context.payer],
        context.last_blockhash,
    );

    assert_eq!(
        context
            .banks_client
            .process_transaction(tx)
            .await
            .unwrap_err()
            .unwrap(),
        TransactionError::InstructionError(
            0,
            InstructionError::Custom(EverlendError::InvalidAccountOwner as u32),
        )
    );
}

#[tokio::test]
async fn fail_with_invalid_mm_pool_token_account() {
    let (
        mut context,
        money_market,
        pyth_oracle,
        registry,
        _general_pool_market,
        _,
        _general_pool_borrow_authority,
        income_pool_market,
        income_pool,
        mm_pool_market,
        mm_pool,
        _,
        test_depositor,
    ) = setup().await;

    let reserve = money_market.get_reserve_data(&mut context).await;

    let money_market_pubkeys =
        MoneyMarketPubkeys::SPL(integrations::spl_token_lending::AccountPubkeys {
            reserve: money_market.reserve_pubkey,
            reserve_liquidity_supply: reserve.liquidity.supply_pubkey,
            reserve_liquidity_oracle: reserve.liquidity.oracle_pubkey,
            lending_market: money_market.market_pubkey,
        });

    context.warp_to_slot(5).unwrap();
    pyth_oracle.update(&mut context, 5).await;

    let money_market_program_id = &spl_token_lending::id();

    let collateral_mint = mm_pool.token_mint_pubkey;
    let liquidity_mint = get_liquidity_mint().1;

    let withdraw_accounts =
        integrations::withdraw_accounts(money_market_program_id, &money_market_pubkeys);

    let mock_mm_pool = TestPool {
        pool_pubkey: mm_pool.pool_pubkey,
        token_mint_pubkey: mm_pool.token_mint_pubkey,
        token_account: Keypair::new(),
    };

    let collateral_pool_withdraw_accounts =
        mock_mm_pool.withdraw_accounts(&mm_pool_market, &test_depositor);

    let tx = Transaction::new_signed_with_payer(
        &[everlend_depositor::instruction::withdraw(
            &everlend_depositor::id(),
            &registry.keypair.pubkey(),
            &test_depositor.depositor.pubkey(),
            &income_pool_market.keypair.pubkey(),
            &income_pool.token_account.pubkey(),
            &collateral_mint,
            &liquidity_mint,
            &context.payer.pubkey(),
            money_market_program_id,
            withdraw_accounts,
            collateral_pool_withdraw_accounts,
        )],
        Some(&context.payer.pubkey()),
        &[&context.payer],
        context.last_blockhash,
    );

    assert_eq!(
        context
            .banks_client
            .process_transaction(tx)
            .await
            .unwrap_err()
            .unwrap(),
        TransactionError::InstructionError(
            0,
            InstructionError::Custom(EverlendError::InvalidAccountOwner as u32),
        )
    );
}

#[tokio::test]
async fn fail_with_invalid_collateral_mint() {
    let (
        mut context,
        money_market,
        pyth_oracle,
        registry,
        _general_pool_market,
        _,
        _general_pool_borrow_authority,
        income_pool_market,
        income_pool,
        mm_pool_market,
        mm_pool,
        _,
        test_depositor,
    ) = setup().await;

    let reserve = money_market.get_reserve_data(&mut context).await;

    let money_market_pubkeys =
        MoneyMarketPubkeys::SPL(integrations::spl_token_lending::AccountPubkeys {
            reserve: money_market.reserve_pubkey,
            reserve_liquidity_supply: reserve.liquidity.supply_pubkey,
            reserve_liquidity_oracle: reserve.liquidity.oracle_pubkey,
            lending_market: money_market.market_pubkey,
        });

    context.warp_to_slot(5).unwrap();
    pyth_oracle.update(&mut context, 5).await;

    let money_market_program_id = &spl_token_lending::id();

    let collateral_mint = Pubkey::new_unique();
    let liquidity_mint = get_liquidity_mint().1;

    let withdraw_accounts =
        integrations::withdraw_accounts(money_market_program_id, &money_market_pubkeys);

    let mock_mm_pool = TestPool {
        pool_pubkey: mm_pool.pool_pubkey,
        token_mint_pubkey: collateral_mint.clone(),
        token_account: mm_pool.token_account,
    };

    let collateral_pool_withdraw_accounts =
        mock_mm_pool.withdraw_accounts(&mm_pool_market, &test_depositor);

    let tx = Transaction::new_signed_with_payer(
        &[everlend_depositor::instruction::withdraw(
            &everlend_depositor::id(),
            &registry.keypair.pubkey(),
            &test_depositor.depositor.pubkey(),
            &income_pool_market.keypair.pubkey(),
            &income_pool.token_account.pubkey(),
            &collateral_mint,
            &liquidity_mint,
            &context.payer.pubkey(),
            money_market_program_id,
            withdraw_accounts,
            collateral_pool_withdraw_accounts,
        )],
        Some(&context.payer.pubkey()),
        &[&context.payer],
        context.last_blockhash,
    );

    assert_eq!(
        context
            .banks_client
            .process_transaction(tx)
            .await
            .unwrap_err()
            .unwrap(),
        TransactionError::InstructionError(
            0,
            InstructionError::Custom(EverlendError::InvalidAccountOwner as u32),
        )
    );
}

#[tokio::test]
async fn fail_with_invalid_liquidity_mint() {
    let (
        mut context,
        money_market,
        pyth_oracle,
        registry,
        _general_pool_market,
        _,
        _general_pool_borrow_authority,
        income_pool_market,
        income_pool,
        mm_pool_market,
        mm_pool,
        _,
        test_depositor,
    ) = setup().await;

    let reserve = money_market.get_reserve_data(&mut context).await;

    let money_market_pubkeys =
        MoneyMarketPubkeys::SPL(integrations::spl_token_lending::AccountPubkeys {
            reserve: money_market.reserve_pubkey,
            reserve_liquidity_supply: reserve.liquidity.supply_pubkey,
            reserve_liquidity_oracle: reserve.liquidity.oracle_pubkey,
            lending_market: money_market.market_pubkey,
        });

    context.warp_to_slot(5).unwrap();
    pyth_oracle.update(&mut context, 5).await;

    let money_market_program_id = &spl_token_lending::id();

    let collateral_mint = mm_pool.token_mint_pubkey;
    let liquidity_mint = Pubkey::new_unique();

    let withdraw_accounts =
        integrations::withdraw_accounts(money_market_program_id, &money_market_pubkeys);

    let collateral_pool_withdraw_accounts =
        mm_pool.withdraw_accounts(&mm_pool_market, &test_depositor);

    let tx = Transaction::new_signed_with_payer(
        &[everlend_depositor::instruction::withdraw(
            &everlend_depositor::id(),
            &registry.keypair.pubkey(),
            &test_depositor.depositor.pubkey(),
            &income_pool_market.keypair.pubkey(),
            &income_pool.token_account.pubkey(),
            &collateral_mint,
            &liquidity_mint,
            &context.payer.pubkey(),
            money_market_program_id,
            withdraw_accounts,
            collateral_pool_withdraw_accounts,
        )],
        Some(&context.payer.pubkey()),
        &[&context.payer],
        context.last_blockhash,
    );

    assert_eq!(
        context
            .banks_client
            .process_transaction(tx)
            .await
            .unwrap_err()
            .unwrap(),
        TransactionError::InstructionError(
            0,
            InstructionError::Custom(EverlendError::InvalidAccountOwner as u32),
        )
    );
}

#[tokio::test]
async fn fail_with_invalid_mm_program_id() {
    let (
        mut context,
        money_market,
        pyth_oracle,
        registry,
        _general_pool_market,
        _,
        _general_pool_borrow_authority,
        income_pool_market,
        income_pool,
        mm_pool_market,
        mm_pool,
        _,
        test_depositor,
    ) = setup().await;

    let reserve = money_market.get_reserve_data(&mut context).await;

    let money_market_pubkeys =
        MoneyMarketPubkeys::SPL(integrations::spl_token_lending::AccountPubkeys {
            reserve: money_market.reserve_pubkey,
            reserve_liquidity_supply: reserve.liquidity.supply_pubkey,
            reserve_liquidity_oracle: reserve.liquidity.oracle_pubkey,
            lending_market: money_market.market_pubkey,
        });

    context.warp_to_slot(5).unwrap();
    pyth_oracle.update(&mut context, 5).await;

    let money_market_program_id = &Pubkey::new_unique();

    let collateral_mint = mm_pool.token_mint_pubkey;
    let liquidity_mint = get_liquidity_mint().1;

    let withdraw_accounts =
        integrations::withdraw_accounts(money_market_program_id, &money_market_pubkeys);

    let collateral_pool_withdraw_accounts =
        mm_pool.withdraw_accounts(&mm_pool_market, &test_depositor);

    let tx = Transaction::new_signed_with_payer(
        &[everlend_depositor::instruction::withdraw(
            &everlend_depositor::id(),
            &registry.keypair.pubkey(),
            &test_depositor.depositor.pubkey(),
            &income_pool_market.keypair.pubkey(),
            &income_pool.token_account.pubkey(),
            &collateral_mint,
            &liquidity_mint,
            &context.payer.pubkey(),
            money_market_program_id,
            withdraw_accounts,
            collateral_pool_withdraw_accounts,
        )],
        Some(&context.payer.pubkey()),
        &[&context.payer],
        context.last_blockhash,
    );

    assert_eq!(
        context
            .banks_client
            .process_transaction(tx)
            .await
            .unwrap_err()
            .unwrap(),
        TransactionError::InstructionError(
            0,
            InstructionError::Custom(EverlendError::InvalidRebalancingMoneyMarket as u32),
        )
    );
}

#[tokio::test]
async fn fail_with_invalid_withdraw_accounts() {
    let (
        mut context,
        money_market,
        pyth_oracle,
        registry,
        _general_pool_market,
        _,
        _general_pool_borrow_authority,
        income_pool_market,
        income_pool,
        mm_pool_market,
        mm_pool,
        _,
        test_depositor,
    ) = setup().await;

    let reserve = money_market.get_reserve_data(&mut context).await;

    let money_market_pubkeys =
        MoneyMarketPubkeys::SPL(integrations::spl_token_lending::AccountPubkeys {
            reserve: money_market.reserve_pubkey,
            reserve_liquidity_supply: reserve.liquidity.supply_pubkey,
            reserve_liquidity_oracle: reserve.liquidity.oracle_pubkey,
            lending_market: money_market.market_pubkey,
        });

    context.warp_to_slot(5).unwrap();
    pyth_oracle.update(&mut context, 5).await;

    let money_market_program_id = &spl_token_lending::id();

    let collateral_mint = mm_pool.token_mint_pubkey;
    let liquidity_mint = get_liquidity_mint().1;

    let withdraw_accounts =
        integrations::withdraw_accounts(&Pubkey::new_unique(), &money_market_pubkeys);

    let collateral_pool_withdraw_accounts =
        mm_pool.withdraw_accounts(&mm_pool_market, &test_depositor);

    let tx = Transaction::new_signed_with_payer(
        &[everlend_depositor::instruction::withdraw(
            &everlend_depositor::id(),
            &registry.keypair.pubkey(),
            &test_depositor.depositor.pubkey(),
            &income_pool_market.keypair.pubkey(),
            &income_pool.token_account.pubkey(),
            &collateral_mint,
            &liquidity_mint,
            &context.payer.pubkey(),
            money_market_program_id,
            withdraw_accounts,
            collateral_pool_withdraw_accounts,
        )],
        Some(&context.payer.pubkey()),
        &[&context.payer],
        context.last_blockhash,
    );

    assert_eq!(
        context
            .banks_client
            .process_transaction(tx)
            .await
            .unwrap_err()
            .unwrap(),
        TransactionError::InstructionError(0, InstructionError::MissingAccount)
    );
}

#[tokio::test]
async fn fail_with_invalid_withdraw_authority() {
    let (
        mut context,
        money_market,
        pyth_oracle,
        registry,
        _general_pool_market,
        _,
        _general_pool_borrow_authority,
        income_pool_market,
        income_pool,
        mm_pool_market,
        mm_pool,
        _,
        test_depositor,
    ) = setup().await;

    let reserve = money_market.get_reserve_data(&mut context).await;

    let money_market_pubkeys =
        MoneyMarketPubkeys::SPL(integrations::spl_token_lending::AccountPubkeys {
            reserve: money_market.reserve_pubkey,
            reserve_liquidity_supply: reserve.liquidity.supply_pubkey,
            reserve_liquidity_oracle: reserve.liquidity.oracle_pubkey,
            lending_market: money_market.market_pubkey,
        });

    context.warp_to_slot(5).unwrap();
    pyth_oracle.update(&mut context, 5).await;

    let money_market_program_id = &spl_token_lending::id();

    let collateral_mint = mm_pool.token_mint_pubkey;
    let liquidity_mint = get_liquidity_mint().1;

    let withdraw_accounts =
        integrations::withdraw_accounts(money_market_program_id, &money_market_pubkeys);

    let (depositor_authority, _) = find_program_address(
        &everlend_depositor::id(),
        &test_depositor.depositor.pubkey(),
    );
    let (rebalancing, _) = find_rebalancing_program_address(
        &everlend_depositor::id(),
        &test_depositor.depositor.pubkey(),
        &liquidity_mint,
    );

    let (income_pool_address, _) = everlend_income_pools::find_pool_program_address(
        &everlend_income_pools::id(),
        &income_pool_market.keypair.pubkey(),
        &liquidity_mint,
    );

    let (collateral_transit, _) = find_transit_program_address(
        &everlend_depositor::id(),
        &test_depositor.depositor.pubkey(),
        &collateral_mint,
        "",
    );
    let (liquidity_transit, _) = find_transit_program_address(
        &everlend_depositor::id(),
        &test_depositor.depositor.pubkey(),
        &liquidity_mint,
        "",
    );

    let (liquidity_reserve_transit, _) = find_transit_program_address(
        &everlend_depositor::id(),
        &test_depositor.depositor.pubkey(),
        &liquidity_mint,
        "reserve",
    );

    let collateral_pool_withdraw_accounts = mm_pool.withdraw_accounts(
        &mm_pool_market,
        &TestDepositor {
            depositor: Keypair::new(),
        },
    );

    let mut accounts = vec![
        AccountMeta::new_readonly(registry.keypair.pubkey(), false),
        AccountMeta::new_readonly(test_depositor.depositor.pubkey(), false),
        AccountMeta::new_readonly(depositor_authority, false),
        AccountMeta::new(rebalancing, false),
        AccountMeta::new_readonly(income_pool_market.keypair.pubkey(), false),
        AccountMeta::new_readonly(income_pool_address, false),
        AccountMeta::new(income_pool.token_account.pubkey(), false),
        AccountMeta::new(collateral_transit, false),
        AccountMeta::new(collateral_mint, false),
        AccountMeta::new(liquidity_transit, false),
        AccountMeta::new(liquidity_reserve_transit, false),
        AccountMeta::new_readonly(liquidity_mint, false),
        AccountMeta::new_readonly(context.payer.pubkey(), true),
        AccountMeta::new_readonly(sysvar::clock::id(), false),
        AccountMeta::new_readonly(spl_token::id(), false),
        AccountMeta::new_readonly(everlend_income_pools::id(), false),
        AccountMeta::new_readonly(*money_market_program_id, false),
        // Internal mining
        AccountMeta::new_readonly(Pubkey::new_unique(), false),
    ];

    accounts.extend(withdraw_accounts);
    accounts.extend(collateral_pool_withdraw_accounts);

    let instruction = Instruction::new_with_borsh(
        everlend_depositor::id(),
        &DepositorInstruction::Withdraw,
        accounts,
    );
    let tx = Transaction::new_signed_with_payer(
        &[instruction],
        Some(&context.payer.pubkey()),
        &[&context.payer],
        context.last_blockhash,
    );

    assert_eq!(
        context
            .banks_client
            .process_transaction(tx)
            .await
            .unwrap_err()
            .unwrap(),
        TransactionError::InstructionError(0, InstructionError::InvalidArgument)
    );
}<|MERGE_RESOLUTION|>--- conflicted
+++ resolved
@@ -803,11 +803,7 @@
             .await
             .unwrap_err()
             .unwrap(),
-<<<<<<< HEAD
         TransactionError::InstructionError(
-=======
-                TransactionError::InstructionError(
->>>>>>> 4b175827
             0,
             InstructionError::Custom(EverlendError::InvalidAccountOwner as u32),
         )

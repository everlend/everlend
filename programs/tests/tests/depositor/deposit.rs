--- conflicted
+++ resolved
@@ -1,12 +1,7 @@
-<<<<<<< HEAD
-#![cfg(feature = "test-bpf")]
-
-use solana_sdk::signature::{Keypair};
-=======
->>>>>>> b0c68013
 use solana_program::instruction::InstructionError;
 use solana_program::{program_pack::Pack, pubkey::Pubkey};
 use solana_program_test::*;
+use solana_sdk::signature::Keypair;
 use solana_sdk::signer::Signer;
 use solana_sdk::transaction::{Transaction, TransactionError};
 
@@ -36,17 +31,19 @@
     TestLiquidityOracle,
     TestTokenDistribution,
     DistributionArray,
-    Pubkey
+    Pubkey,
 ) {
-    let env = presetup().await;
-    let mut context = env.context;
-
-    let payer_pubkey = context.payer.pubkey();
+    let mut env = presetup().await;
+
+    let payer_pubkey = env.context.payer.pubkey();
 
     // 1. Prepare lending
-    let reserve = env.spl_token_lending.get_reserve_data(&mut context).await;
-
-    let account = get_account(&mut context, &env.spl_token_lending.market_pubkey).await;
+    let reserve = env
+        .spl_token_lending
+        .get_reserve_data(&mut env.context)
+        .await;
+
+    let account = get_account(&mut env.context, &env.spl_token_lending.market_pubkey).await;
     let lending_market =
         spl_token_lending::state::LendingMarket::unpack_from_slice(account.data.as_slice())
             .unwrap();
@@ -58,25 +55,24 @@
     let _lending_market_authority_pubkey =
         Pubkey::create_program_address(authority_signer_seeds, &spl_token_lending::id()).unwrap();
 
-    get_mint_data(&mut context, &reserve.collateral.mint_pubkey).await;
+    get_mint_data(&mut env.context, &reserve.collateral.mint_pubkey).await;
 
     // 2.1 Prepare general pool
 
     let general_pool_market = TestGeneralPoolMarket::new();
-    general_pool_market.init(&mut context, &env.registry.keypair.pubkey()).await.unwrap();
     general_pool_market
-        .init(&mut context, &env.registry.keypair.pubkey())
+        .init(&mut env.context, &env.registry.keypair.pubkey())
         .await
         .unwrap();
 
     let general_pool = TestGeneralPool::new(&general_pool_market, None);
     general_pool
-        .create(&mut context, &general_pool_market)
+        .create(&mut env.context, &general_pool_market)
         .await
         .unwrap();
     env.registry
         .set_registry_pool_config(
-            &mut context,
+            &mut env.context,
             &general_pool.pool_pubkey,
             SetRegistryPoolConfigParams {
                 deposit_minimum: 0,
@@ -89,7 +85,7 @@
     // 2.2 Add liquidity to general pool
 
     let liquidity_provider = add_liquidity_provider(
-        &mut context,
+        &mut env.context,
         &general_pool.token_mint_pubkey,
         &general_pool.pool_mint.pubkey(),
         9999 * EXP,
@@ -97,10 +93,12 @@
     .await
     .unwrap();
 
-    let mining_acc = general_pool.init_user_mining(&mut context, &general_pool_market, &liquidity_provider).await;
+    let mining_acc = general_pool
+        .init_user_mining(&mut env.context, &general_pool_market, &liquidity_provider)
+        .await;
     general_pool
         .deposit(
-            &mut context,
+            &mut env.context,
             &env.registry,
             &general_pool_market,
             &liquidity_provider,
@@ -113,24 +111,27 @@
     // 3. Prepare income pool
     let income_pool_market = TestIncomePoolMarket::new();
     income_pool_market
-        .init(&mut context, &general_pool_market)
+        .init(&mut env.context, &general_pool_market)
         .await
         .unwrap();
 
     // 4. Prepare money market pool
 
     let mm_pool_market = TestPoolMarket::new();
-    mm_pool_market.init(&mut context).await.unwrap();
+    mm_pool_market.init(&mut env.context).await.unwrap();
 
     let mm_pool = TestPool::new(&mm_pool_market, Some(reserve.collateral.mint_pubkey));
-    mm_pool.create(&mut context, &mm_pool_market).await.unwrap();
+    mm_pool
+        .create(&mut env.context, &mm_pool_market)
+        .await
+        .unwrap();
 
     // 5. Prepare depositor
 
     // 5.1. Prepare liquidity oracle
 
     let test_liquidity_oracle = TestLiquidityOracle::new();
-    test_liquidity_oracle.init(&mut context).await.unwrap();
+    test_liquidity_oracle.init(&mut env.context).await.unwrap();
 
     let mut distribution = DistributionArray::default();
     distribution[0] = 500_000_000u64; // 50%
@@ -139,13 +140,13 @@
         TestTokenDistribution::new(general_pool.token_mint_pubkey, distribution);
 
     test_token_distribution
-        .init(&mut context, &test_liquidity_oracle, payer_pubkey)
+        .init(&mut env.context, &test_liquidity_oracle, payer_pubkey)
         .await
         .unwrap();
 
     test_token_distribution
         .update(
-            &mut context,
+            &mut env.context,
             &test_liquidity_oracle,
             payer_pubkey,
             distribution,
@@ -154,17 +155,20 @@
         .unwrap();
 
     let test_depositor = TestDepositor::new();
-    test_depositor.init(&mut context, &env.registry).await.unwrap();
+    test_depositor
+        .init(&mut env.context, &env.registry)
+        .await
+        .unwrap();
 
     // 5.2 Create transit account for liquidity token
     test_depositor
-        .create_transit(&mut context, &general_pool.token_mint_pubkey, None)
+        .create_transit(&mut env.context, &general_pool.token_mint_pubkey, None)
         .await
         .unwrap();
 
     // 5.3 Create transit account for collateral token
     test_depositor
-        .create_transit(&mut context, &mm_pool.token_mint_pubkey, None)
+        .create_transit(&mut env.context, &mm_pool.token_mint_pubkey, None)
         .await
         .unwrap();
 
@@ -177,7 +181,7 @@
         TestGeneralPoolBorrowAuthority::new(&general_pool, depositor_authority);
     general_pool_borrow_authority
         .create(
-            &mut context,
+            &mut env.context,
             &general_pool_market,
             &general_pool,
             COLLATERAL_POOL_SHARE_ALLOWED,
@@ -193,14 +197,14 @@
     };
     roots.collateral_pool_markets[0] = mm_pool_market.keypair.pubkey();
     env.registry
-        .set_registry_root_accounts(&mut context, roots)
+        .set_registry_root_accounts(&mut env.context, roots)
         .await
         .unwrap();
 
     // 7. Start rebalancing
     test_depositor
         .start_rebalancing(
-            &mut context,
+            &mut env.context,
             &env.registry,
             &general_pool_market,
             &general_pool,
@@ -211,7 +215,7 @@
         .unwrap();
 
     (
-        context,
+        env.context,
         env.spl_token_lending,
         env.pyth_oracle,
         env.registry,
@@ -573,7 +577,7 @@
     let deposit_accounts =
         integrations::deposit_accounts(&spl_token_lending::id(), &money_market_pubkeys);
 
-    let deposit_collateral_storage_accounts  = mm_pool.deposit_accounts(&TestPoolMarket{
+    let deposit_collateral_storage_accounts = mm_pool.deposit_accounts(&TestPoolMarket {
         keypair: Keypair::new(),
         manager: Keypair::new(),
     });
@@ -646,12 +650,12 @@
     let deposit_accounts =
         integrations::deposit_accounts(&spl_token_lending::id(), &money_market_pubkeys);
 
-    let mock_mm_pool = TestPool{
+    let mock_mm_pool = TestPool {
         pool_pubkey: mm_pool.pool_pubkey,
         token_mint_pubkey: mm_pool.token_mint_pubkey,
         token_account: Keypair::new(),
     };
-    let deposit_collateral_storage_accounts  = mock_mm_pool.deposit_accounts(&mm_pool_market);
+    let deposit_collateral_storage_accounts = mock_mm_pool.deposit_accounts(&mm_pool_market);
 
     let tx = Transaction::new_signed_with_payer(
         &[everlend_depositor::instruction::deposit(
@@ -717,7 +721,7 @@
     let deposit_accounts =
         integrations::deposit_accounts(&spl_token_lending::id(), &money_market_pubkeys);
 
-    let deposit_collateral_storage_accounts  = mm_pool.deposit_accounts(&mm_pool_market);
+    let deposit_collateral_storage_accounts = mm_pool.deposit_accounts(&mm_pool_market);
 
     let tx = Transaction::new_signed_with_payer(
         &[everlend_depositor::instruction::deposit(
@@ -789,12 +793,12 @@
 
     let collateral_mint = mm_pool.token_mint_pubkey.clone();
 
-    let mock_mm_pool = TestPool{
+    let mock_mm_pool = TestPool {
         pool_pubkey: mm_pool.pool_pubkey,
         token_mint_pubkey: Pubkey::new_unique(),
         token_account: mm_pool.token_account,
     };
-    let deposit_collateral_storage_accounts  = mock_mm_pool.deposit_accounts(&mm_pool_market);
+    let deposit_collateral_storage_accounts = mock_mm_pool.deposit_accounts(&mm_pool_market);
 
     let tx = Transaction::new_signed_with_payer(
         &[everlend_depositor::instruction::deposit(
@@ -864,7 +868,7 @@
     let deposit_accounts =
         integrations::deposit_accounts(&spl_token_lending::id(), &money_market_pubkeys);
 
-    let deposit_collateral_storage_accounts  = mm_pool.deposit_accounts(&mm_pool_market);
+    let deposit_collateral_storage_accounts = mm_pool.deposit_accounts(&mm_pool_market);
 
     let tx = Transaction::new_signed_with_payer(
         &[everlend_depositor::instruction::deposit(
@@ -899,30 +903,15 @@
 
 #[tokio::test]
 async fn fail_with_invalid_money_market_accounts() {
-    let (
-        mut context,
-        _,
-        pyth_oracle,
-        registry,
-        _,
-        _,
-        _,
-        _,
-        mm_pool,
-        _,
-        test_depositor,
-        _,
-        _,
-        _,
-        _,
-    ) = setup().await;
+    let (mut context, _, pyth_oracle, registry, _, _, _, _, mm_pool, _, test_depositor, _, _, _, _) =
+        setup().await;
 
     // Rates should be refreshed
     context.warp_to_slot(3).unwrap();
     pyth_oracle.update(&mut context, 3).await;
 
     let deposit_accounts = vec![];
-    let deposit_collateral_storage_accounts  = vec![];
+    let deposit_collateral_storage_accounts = vec![];
 
     let tx = Transaction::new_signed_with_payer(
         &[everlend_depositor::instruction::deposit(

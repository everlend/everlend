--- conflicted
+++ resolved
@@ -3,18 +3,11 @@
     general_pool_borrow_authority::TestGeneralPoolBorrowAuthority, get_account, get_liquidity_mint,
     LiquidityProvider, TestGeneralPoolMarket, User,
 };
-use everlend_general_pool::state::{
-    WithdrawalRequest, WithdrawalRequests, WithdrawalRequestsDeprecated,
-};
+use everlend_general_pool::state::{WithdrawalRequest, WithdrawalRequests};
 use everlend_general_pool::{
     find_pool_program_address, find_transit_sol_unwrap_address,
-<<<<<<< HEAD
     find_withdrawal_request_program_address, find_withdrawal_requests_program_address, instruction,
     state::Pool,
-=======
-    find_withdrawal_request_program_address, find_withdrawal_requests_program_address,
-    find_withdrawal_requests_program_address_deprecated, instruction, state::Pool,
->>>>>>> 7d573b56
 };
 
 use solana_program::{
@@ -26,7 +19,6 @@
     signature::{Keypair, Signer},
     transaction::Transaction,
 };
-use std::str::FromStr;
 
 #[derive(Debug)]
 pub struct TestGeneralPool {
@@ -62,21 +54,12 @@
         Pool::unpack_unchecked(&account.data).unwrap()
     }
 
-<<<<<<< HEAD
     pub async fn get_withdrawal_requests(
         &self,
         context: &mut ProgramTestContext,
         test_pool_market: &TestGeneralPoolMarket,
     ) -> (Pubkey, WithdrawalRequests) {
         let (withdrawal_requests, _) = find_withdrawal_requests_program_address(
-=======
-    pub async fn get_withdrawal_requests_deprecated(
-        &self,
-        context: &mut ProgramTestContext,
-        test_pool_market: &TestGeneralPoolMarket,
-    ) -> (Pubkey, WithdrawalRequestsDeprecated) {
-        let (withdrawal_requests, _) = find_withdrawal_requests_program_address_deprecated(
->>>>>>> 7d573b56
             &everlend_general_pool::id(),
             &test_pool_market.keypair.pubkey(),
             &self.token_mint_pubkey,
@@ -85,7 +68,6 @@
         let account = get_account(context, &withdrawal_requests).await;
         (
             withdrawal_requests,
-<<<<<<< HEAD
             WithdrawalRequests::unpack_unchecked(&account.data).unwrap(),
         )
     }
@@ -102,42 +84,6 @@
             from,
         );
 
-=======
-            WithdrawalRequestsDeprecated::unpack_unchecked(&account.data).unwrap(),
-        )
-    }
-
-    pub async fn get_withdrawal_requests(
-        &self,
-        context: &mut ProgramTestContext,
-        test_pool_market: &TestGeneralPoolMarket,
-    ) -> (Pubkey, WithdrawalRequests) {
-        let (withdrawal_requests, _) = find_withdrawal_requests_program_address(
-            &everlend_general_pool::id(),
-            &test_pool_market.keypair.pubkey(),
-            &self.token_mint_pubkey,
-        );
-
-        let account = get_account(context, &withdrawal_requests).await;
-        (
-            withdrawal_requests,
-            WithdrawalRequests::unpack_unchecked(&account.data).unwrap(),
-        )
-    }
-
-    pub async fn get_withdrawal_request(
-        &self,
-        context: &mut ProgramTestContext,
-        withdrawal_requests: &Pubkey,
-        from: &Pubkey,
-    ) -> WithdrawalRequest {
-        let (withdrawal_request, _) = find_withdrawal_request_program_address(
-            &everlend_general_pool::id(),
-            withdrawal_requests,
-            from,
-        );
-
->>>>>>> 7d573b56
         context
             .banks_client
             .get_account_data_with_borsh::<WithdrawalRequest>(withdrawal_request)
@@ -367,20 +313,9 @@
         context: &mut ProgramTestContext,
         test_pool_market: &TestGeneralPoolMarket,
     ) -> BanksClientResult<()> {
-<<<<<<< HEAD
         let tx = Transaction::new_signed_with_payer(
             &[instruction::migrate_instruction(
                 &everlend_general_pool::id(),
-=======
-
-        let tx = Transaction::new_signed_with_payer(
-            &[instruction::migrate_withdraw_request_account(
-                &everlend_general_pool::id(),
-                &test_pool_market.keypair.pubkey(),
-                &self.pool_pubkey,
-                &self.token_mint_pubkey,
-                &test_pool_market.manager.pubkey(),
->>>>>>> 7d573b56
             )],
             Some(&context.payer.pubkey()),
             &[&context.payer, &test_pool_market.manager],

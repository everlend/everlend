<<<<<<< HEAD
//! Program state processor
use anchor_lang::AccountDeserialize;
use borsh::BorshDeserialize;
use eld_rewards::state::Mining;
use everlend_utils::{
    assert_account_key, assert_owned_by, assert_rent_exempt, assert_signer, assert_uninitialized,
    cpi::{
        self,
        metaplex::{create_metadata, update_metadata},
        rewards::{deposit_mining, initialize_mining, withdraw_mining},
    },
    find_program_address, EverlendError,
};
use solana_program::{
    account_info::{next_account_info, AccountInfo},
    clock::Clock,
    entrypoint::ProgramResult,
    msg,
    program_error::ProgramError,
    program_pack::Pack,
    pubkey::Pubkey,
    rent::Rent,
    sysvar::Sysvar,
};
use spl_token::state::{Account, Mint};

use crate::{
    find_pool_borrow_authority_program_address, find_pool_program_address,
    find_transit_program_address, find_transit_sol_unwrap_address, find_user_mining_address,
    find_withdrawal_request_program_address, find_withdrawal_requests_program_address,
    instruction::LiquidityPoolsInstruction,
    state::{
        InitPoolBorrowAuthorityParams, InitPoolMarketParams, InitPoolParams, Pool,
        PoolBorrowAuthority, PoolConfig, PoolMarket, SetPoolConfigParams, WithdrawalRequest,
        WithdrawalRequests,
    },
    utils::*,
    withdrawal_requests_seed,
};
use crate::{
    find_pool_config_program_address,
    state::{InitWithdrawalRequestParams, InitWithdrawalRequestsParams, WITHDRAW_DELAY},
};

/// Program state handler.
pub struct Processor {}

impl Processor {
    /// Process InitPoolMarket instruction
    pub fn init_pool_market(program_id: &Pubkey, accounts: &[AccountInfo]) -> ProgramResult {
        let account_info_iter = &mut accounts.iter();
        let pool_market_info = next_account_info(account_info_iter)?;
        let manager_info = next_account_info(account_info_iter)?;
        let registry_info = next_account_info(account_info_iter)?;
        let rent_info = next_account_info(account_info_iter)?;
        let rent = &Rent::from_account_info(rent_info)?;

        assert_rent_exempt(rent, pool_market_info)?;

        // Check programs
        assert_owned_by(pool_market_info, program_id)?;

        // Get pool market state
        let mut pool_market = PoolMarket::unpack_unchecked(&pool_market_info.data.borrow())?;
        assert_uninitialized(&pool_market)?;

        pool_market.init(InitPoolMarketParams {
            manager: *manager_info.key,
            registry: *registry_info.key,
        });

        PoolMarket::pack(pool_market, *pool_market_info.data.borrow_mut())?;

        Ok(())
    }

    /// Process CreatePool instruction
    pub fn create_pool(program_id: &Pubkey, accounts: &[AccountInfo]) -> ProgramResult {
        let account_info_iter = &mut accounts.iter();
        let pool_market_info = next_account_info(account_info_iter)?;
        let pool_info = next_account_info(account_info_iter)?;
        let pool_config_info = next_account_info(account_info_iter)?;
        let withdrawal_requests_info = next_account_info(account_info_iter)?;
        let token_mint_info = next_account_info(account_info_iter)?;
        let token_account_info = next_account_info(account_info_iter)?;
        let transit_info = next_account_info(account_info_iter)?;
        let pool_mint_info = next_account_info(account_info_iter)?;
        let manager_info = next_account_info(account_info_iter)?;
        let pool_market_authority_info = next_account_info(account_info_iter)?;
        let rent_info = next_account_info(account_info_iter)?;
        let rent = &Rent::from_account_info(rent_info)?;
        let _system_program_info = next_account_info(account_info_iter)?;
        let _token_program_info = next_account_info(account_info_iter)?;

        assert_signer(manager_info)?;

        // Check programs
        assert_owned_by(pool_market_info, program_id)?;

        // Get pool market state
        let pool_market = PoolMarket::unpack(&pool_market_info.data.borrow())?;

        // Check manager
        assert_account_key(manager_info, &pool_market.manager)?;

        let token_mint = Mint::unpack(&token_mint_info.data.borrow())?;

        // Create pool account
        let (pool_pubkey, pool_bump_seed) =
            find_pool_program_address(program_id, pool_market_info.key, token_mint_info.key);
        assert_account_key(pool_info, &pool_pubkey)?;

        let pool_signers_seeds = &[
            &pool_market_info.key.to_bytes()[..32],
            &token_mint_info.key.to_bytes()[..32],
            &[pool_bump_seed],
        ];

        cpi::system::create_account::<Pool>(
            program_id,
            manager_info.clone(),
            pool_info.clone(),
            &[pool_signers_seeds],
            rent,
        )?;

        // Get pool state
        let mut pool = Pool::unpack_unchecked(&pool_info.data.borrow())?;
        assert_uninitialized(&pool)?;

        // Initialize token account for spl token
        cpi::spl_token::initialize_account(
            token_account_info.clone(),
            token_mint_info.clone(),
            pool_market_authority_info.clone(),
            rent_info.clone(),
        )?;

        // Initialize mint (token) for pool
        cpi::spl_token::initialize_mint(
            pool_mint_info.clone(),
            pool_market_authority_info.clone(),
            rent_info.clone(),
            token_mint.decimals,
        )?;

        // Create transit account for SPL program
        let (transit_pubkey, transit_bump_seed) =
            find_transit_program_address(program_id, pool_market_info.key, pool_mint_info.key);
        assert_account_key(transit_info, &transit_pubkey)?;

        let transit_signers_seeds = &[
            br"transit",
            &pool_market_info.key.to_bytes()[..32],
            &pool_mint_info.key.to_bytes()[..32],
            &[transit_bump_seed],
        ];

        cpi::system::create_account::<spl_token::state::Account>(
            &spl_token::id(),
            manager_info.clone(),
            transit_info.clone(),
            &[transit_signers_seeds],
            rent,
        )?;

        // Initialize transit token account for spl token
        cpi::spl_token::initialize_account(
            transit_info.clone(),
            pool_mint_info.clone(),
            pool_market_authority_info.clone(),
            rent_info.clone(),
        )?;

        // Check withdraw requests account
        let (withdrawal_requests_pubkey, bump_seed) = find_withdrawal_requests_program_address(
            program_id,
            pool_market_info.key,
            token_mint_info.key,
        );
        assert_account_key(withdrawal_requests_info, &withdrawal_requests_pubkey)?;

        let withdrawal_requests_seed = withdrawal_requests_seed();
        let signers_seeds = &[
            withdrawal_requests_seed.as_bytes(),
            &pool_market_info.key.to_bytes()[..32],
            &token_mint_info.key.to_bytes()[..32],
            &[bump_seed],
        ];

        cpi::system::create_account::<WithdrawalRequests>(
            program_id,
            manager_info.clone(),
            withdrawal_requests_info.clone(),
            &[signers_seeds],
            rent,
        )?;

        let mut withdrawal_requests =
            WithdrawalRequests::unpack_unchecked(&withdrawal_requests_info.data.borrow())?;
        assert_uninitialized(&withdrawal_requests)?;

        withdrawal_requests.init(InitWithdrawalRequestsParams {
            pool: *pool_info.key,
            mint: *token_mint_info.key,
        });

        WithdrawalRequests::pack(
            withdrawal_requests,
            *withdrawal_requests_info.data.borrow_mut(),
        )?;

        pool.init(InitPoolParams {
            pool_market: *pool_market_info.key,
            token_mint: *token_mint_info.key,
            token_account: *token_account_info.key,
            pool_mint: *pool_mint_info.key,
        });

        Pool::pack(pool, *pool_info.data.borrow_mut())?;

        // Create Pool config
        let (pool_config_pubkey, bump_seed) =
            find_pool_config_program_address(program_id, pool_info.key);
        assert_account_key(pool_config_info, &pool_config_pubkey)?;

        let signers_seeds = &["config".as_bytes(), &pool_info.key.to_bytes(), &[bump_seed]];

        cpi::system::create_account::<PoolConfig>(
            program_id,
            manager_info.clone(),
            pool_config_info.clone(),
            &[signers_seeds],
            rent,
        )?;

        PoolConfig::pack(PoolConfig::default(), *pool_config_info.data.borrow_mut())?;

        Ok(())
    }

    /// Process CreatePoolBorrowAuthority instruction
    pub fn create_pool_borrow_authority(
        program_id: &Pubkey,
        share_allowed: u16,
        accounts: &[AccountInfo],
    ) -> ProgramResult {
        let account_info_iter = &mut accounts.iter();
        let pool_market_info = next_account_info(account_info_iter)?;
        let pool_info = next_account_info(account_info_iter)?;
        let pool_borrow_authority_info = next_account_info(account_info_iter)?;
        let borrow_authority_info = next_account_info(account_info_iter)?;
        let manager_info = next_account_info(account_info_iter)?;
        let rent_info = next_account_info(account_info_iter)?;
        let rent = &Rent::from_account_info(rent_info)?;
        let _system_program_info = next_account_info(account_info_iter)?;

        assert_signer(manager_info)?;

        // Check programs
        assert_owned_by(pool_market_info, program_id)?;
        assert_owned_by(pool_info, program_id)?;

        // Get pool market state
        let pool_market = PoolMarket::unpack(&pool_market_info.data.borrow())?;
        assert_account_key(manager_info, &pool_market.manager)?;

        // Get pool state
        let pool = Pool::unpack(&pool_info.data.borrow())?;
        assert_account_key(pool_market_info, &pool.pool_market)?;

        // Create pool borrow authority account
        let (pool_borrow_authority_pubkey, bump_seed) = find_pool_borrow_authority_program_address(
            program_id,
            pool_info.key,
            borrow_authority_info.key,
        );
        assert_account_key(pool_borrow_authority_info, &pool_borrow_authority_pubkey)?;

        let signers_seeds = &[
            &pool_info.key.to_bytes()[..32],
            &borrow_authority_info.key.to_bytes()[..32],
            &[bump_seed],
        ];

        cpi::system::create_account::<PoolBorrowAuthority>(
            program_id,
            manager_info.clone(),
            pool_borrow_authority_info.clone(),
            &[signers_seeds],
            rent,
        )?;

        // Get pool borrow authority state
        let mut pool_borrow_authority =
            PoolBorrowAuthority::unpack_unchecked(&pool_borrow_authority_info.data.borrow())?;
        assert_uninitialized(&pool_borrow_authority)?;

        pool_borrow_authority.init(InitPoolBorrowAuthorityParams {
            pool: *pool_info.key,
            borrow_authority: *borrow_authority_info.key,
            share_allowed,
        });

        PoolBorrowAuthority::pack(
            pool_borrow_authority,
            *pool_borrow_authority_info.data.borrow_mut(),
        )?;

        Ok(())
    }

    /// Process UpdatePoolBorrowAuthority instruction
    pub fn update_pool_borrow_authority(
        program_id: &Pubkey,
        share_allowed: u16,
        accounts: &[AccountInfo],
    ) -> ProgramResult {
        let account_info_iter = &mut accounts.iter();
        let pool_market_info = next_account_info(account_info_iter)?;
        let pool_info = next_account_info(account_info_iter)?;
        let pool_borrow_authority_info = next_account_info(account_info_iter)?;
        let manager_info = next_account_info(account_info_iter)?;

        assert_signer(manager_info)?;

        // Check programs
        assert_owned_by(pool_market_info, program_id)?;
        assert_owned_by(pool_info, program_id)?;
        assert_owned_by(pool_borrow_authority_info, program_id)?;

        // Get pool market state
        let pool_market = PoolMarket::unpack(&pool_market_info.data.borrow())?;
        assert_account_key(manager_info, &pool_market.manager)?;

        // Get pool state
        let pool = Pool::unpack(&pool_info.data.borrow())?;
        assert_account_key(pool_market_info, &pool.pool_market)?;

        // Get pool borrow authority state
        let mut pool_borrow_authority =
            PoolBorrowAuthority::unpack(&pool_borrow_authority_info.data.borrow())?;
        assert_account_key(pool_info, &pool_borrow_authority.pool)?;

        pool_borrow_authority.update_share_allowed(share_allowed);

        PoolBorrowAuthority::pack(
            pool_borrow_authority,
            *pool_borrow_authority_info.data.borrow_mut(),
        )?;

        Ok(())
    }

    /// Process DeletePoolBorrowAuthority instruction
    pub fn delete_pool_borrow_authority(
        program_id: &Pubkey,
        accounts: &[AccountInfo],
    ) -> ProgramResult {
        let account_info_iter = &mut accounts.iter();
        let pool_market_info = next_account_info(account_info_iter)?;
        let pool_info = next_account_info(account_info_iter)?;
        let pool_borrow_authority_info = next_account_info(account_info_iter)?;
        let receiver_info = next_account_info(account_info_iter)?;
        let manager_info = next_account_info(account_info_iter)?;
=======
//! Program processor
use borsh::BorshDeserialize;
use everlend_utils::EverlendError;
use solana_program::entrypoint::ProgramResult;
use solana_program::msg;
use solana_program::{account_info::AccountInfo, pubkey::Pubkey};

use crate::instruction::LiquidityPoolsInstruction;
use crate::instructions::{
    BorrowContext, CreatePoolBorrowAuthorityContext, CreatePoolContext,
    DeletePoolBorrowAuthorityContext, DepositContext, InitPoolMarketContext, InitUserMiningContext,
    RepayContext, SetPoolConfigContext, SetTokenMetadataContext, UpdateManagerContext,
    UpdatePoolBorrowAuthorityContext, WithdrawContext, WithdrawRequestContext,
};
>>>>>>> 92bf4b04

/// Instruction processing router
pub fn process_instruction(
    program_id: &Pubkey,
    accounts: &[AccountInfo],
    input: &[u8],
) -> ProgramResult {
    let instruction = LiquidityPoolsInstruction::try_from_slice(input)?;

    match instruction {
        LiquidityPoolsInstruction::InitPoolMarket => {
            msg!("LiquidityPoolsInstruction: InitPoolMarket");
            InitPoolMarketContext::new(program_id, accounts)?.process(program_id)
        }

        LiquidityPoolsInstruction::CreatePool => {
            msg!("LiquidityPoolsInstruction: CreatePool");
            CreatePoolContext::new(program_id, accounts)?.process(program_id)
        }

<<<<<<< HEAD
        // Transfer token from source to token account
        cpi::spl_token::transfer(
            source_info.clone(),
            token_account_info.clone(),
            user_transfer_authority_info.clone(),
            amount,
            &[],
        )?;

        let (_, bump_seed) = find_program_address(program_id, pool_market_info.key);
        let signers_seeds = &[&pool_market_info.key.to_bytes()[..32], &[bump_seed]];

        // Mint to destination pool token
        cpi::spl_token::mint_to(
            pool_mint_info.clone(),
            destination_info.clone(),
            pool_market_authority_info.clone(),
            mint_amount,
            &[signers_seeds],
        )?;

        let (pool_pubkey, pool_bump_seed) =
            find_pool_program_address(program_id, &pool.pool_market, &pool.token_mint);
        assert_account_key(pool_info, &pool_pubkey)?;

        let pool_seeds: &[&[u8]] = &[
            &pool.pool_market.to_bytes()[..32],
            &pool.token_mint.to_bytes()[..32],
            &[pool_bump_seed],
        ];

        assert_owned_by(mining_reward_pool, &eld_rewards::id())?;
        assert_owned_by(mining_reward_acc, &eld_rewards::id())?;

        deposit_mining(
            everlend_rewards_program_info.key,
            everlend_config.clone(),
            mining_reward_pool.clone(),
            mining_reward_acc.clone(),
            user_transfer_authority_info.clone(),
            pool_info.to_owned(),
            mint_amount,
            &[pool_seeds],
        )?;

        Ok(())
    }

    /// Process TransferDeposit instruction
    pub fn transfer_deposit(program_id: &Pubkey, accounts: &[AccountInfo]) -> ProgramResult {
        let account_info_iter = &mut accounts.iter();
        let pool_info = next_account_info(account_info_iter)?;
        let source_info = next_account_info(account_info_iter)?;
        let destination_info = next_account_info(account_info_iter)?;
        let user_transfer_authority_info = next_account_info(account_info_iter)?;
        let destination_user_transfer_authority_info = next_account_info(account_info_iter)?;
        // mining accounts
        let mining_reward_pool = next_account_info(account_info_iter)?;
        let mining_reward_acc = next_account_info(account_info_iter)?;
        let destination_reward_acc = next_account_info(account_info_iter)?;
        let everlend_config = next_account_info(account_info_iter)?;
        let everlend_rewards_program_info = next_account_info(account_info_iter)?;

        assert_owned_by(everlend_config, &eld_config::id())?;
        assert_account_key(everlend_rewards_program_info, &eld_rewards::id())?;

        let _token_program_info = next_account_info(account_info_iter)?;

        assert_signer(user_transfer_authority_info)?;
        assert_owned_by(pool_info, program_id)?;

        // Get pool state
        let pool = Pool::unpack(&pool_info.data.borrow())?;

        let source_account = Account::unpack(&source_info.data.borrow())?;
        let destination_account = Account::unpack(&destination_info.data.borrow())?;

        if source_account.mint != pool.pool_mint || destination_account.mint != pool.pool_mint {
            return Err(ProgramError::InvalidArgument);
        }
        let (mining_reward_acc_pubkey, _) =
            find_user_mining_address(&user_transfer_authority_info.key, &mining_reward_pool.key);
        assert_account_key(mining_reward_acc, &mining_reward_acc_pubkey)?;

        let collateral_amount = Account::unpack(*source_info.data.borrow())?.amount;
        let reward_share =
            Mining::try_deserialize(&mut mining_reward_acc.data.borrow().as_ref())?.share;

        if collateral_amount != reward_share {
            return Err(EverlendError::RewardAndCollateralMismatch.into());
        }

        // Transfer token from source to destination token account
        cpi::spl_token::transfer(
            source_info.clone(),
            destination_info.clone(),
            user_transfer_authority_info.clone(),
            collateral_amount,
            &[],
        )?;

        let (pool_pubkey, pool_bump_seed) =
            find_pool_program_address(program_id, &pool.pool_market, &pool.token_mint);
        assert_account_key(pool_info, &pool_pubkey)?;

        let pool_seeds: &[&[u8]] = &[
            &pool.pool_market.to_bytes()[..32],
            &pool.token_mint.to_bytes()[..32],
            &[pool_bump_seed],
        ];

        assert_owned_by(mining_reward_pool, &eld_rewards::id())?;
        assert_owned_by(mining_reward_acc, &eld_rewards::id())?;
        assert_owned_by(destination_reward_acc, &eld_rewards::id())?;

        withdraw_mining(
            everlend_rewards_program_info.key,
            everlend_config.clone(),
            mining_reward_pool.clone(),
            mining_reward_acc.clone(),
            user_transfer_authority_info.clone(),
            pool_info.to_owned(),
            collateral_amount,
            &[pool_seeds],
        )?;

        deposit_mining(
            everlend_rewards_program_info.key,
            everlend_config.clone(),
            mining_reward_pool.clone(),
            destination_reward_acc.clone(),
            destination_user_transfer_authority_info.clone(),
            pool_info.to_owned(),
            collateral_amount,
            &[pool_seeds],
        )?;

        Ok(())
    }

    /// Process Withdraw instruction
    pub fn withdraw(program_id: &Pubkey, accounts: &[AccountInfo]) -> ProgramResult {
        let account_info_iter = &mut accounts.iter();
        let pool_market_info = next_account_info(account_info_iter)?;
        let pool_market_authority_info = next_account_info(account_info_iter)?;
        let pool_info = next_account_info(account_info_iter)?;
        let pool_mint_info = next_account_info(account_info_iter)?;
        let withdrawal_requests_info = next_account_info(account_info_iter)?;
        let withdrawal_request_info = next_account_info(account_info_iter)?;
        let destination_info = next_account_info(account_info_iter)?;
        let token_account_info = next_account_info(account_info_iter)?;
        let collateral_transit_info = next_account_info(account_info_iter)?;
        let from_info = next_account_info(account_info_iter)?;
        let clock_info = next_account_info(account_info_iter)?;
        let clock = Clock::from_account_info(clock_info)?;
        let _token_program_info = next_account_info(account_info_iter)?;

        // Check programs
        assert_owned_by(pool_market_info, program_id)?;
        assert_owned_by(pool_info, program_id)?;
        assert_owned_by(withdrawal_requests_info, program_id)?;
        assert_owned_by(withdrawal_request_info, program_id)?;

        // Check collateral token transit account
        let (collateral_transit_pubkey, _) =
            find_transit_program_address(program_id, pool_market_info.key, pool_mint_info.key);
        assert_account_key(collateral_transit_info, &collateral_transit_pubkey)?;

        // We don't check the pool pda, because it's created from the program
        // and is linked to the pool market

        // Get pool state
        let pool = Pool::unpack(&pool_info.data.borrow())?;
        assert_account_key(pool_market_info, &pool.pool_market)?;
        assert_account_key(token_account_info, &pool.token_account)?;
        assert_account_key(pool_mint_info, &pool.pool_mint)?;

        // We don't check the withdrawal requests pda, because it's created from the program
        // and is linked to the pool

        let mut withdrawal_requests =
            WithdrawalRequests::unpack(&withdrawal_requests_info.data.borrow())?;
        assert_account_key(pool_info, &withdrawal_requests.pool)?;

        let withdrawal_request = WithdrawalRequest::unpack(&withdrawal_request_info.data.borrow())?;

        // Check withdraw request accounts
        assert_account_key(pool_info, &withdrawal_request.pool)?;
        assert_account_key(destination_info, &withdrawal_request.destination)?;
        assert_account_key(from_info, &withdrawal_request.from)?;

        // Check that enough time has passed to make a withdraw
        if withdrawal_request.ticket > clock.slot {
            return Err(EverlendError::WithdrawRequestsInvalidTicket.into());
=======
        LiquidityPoolsInstruction::CreatePoolBorrowAuthority { share_allowed } => {
            msg!("LiquidityPoolsInstruction: CreatePoolBorrowAuthority");
            CreatePoolBorrowAuthorityContext::new(program_id, accounts)?
                .process(program_id, share_allowed)
>>>>>>> 92bf4b04
        }

        LiquidityPoolsInstruction::UpdatePoolBorrowAuthority { share_allowed } => {
            msg!("LiquidityPoolsInstruction: UpdatePoolBorrowAuthority");
            UpdatePoolBorrowAuthorityContext::new(program_id, accounts)?
                .process(program_id, share_allowed)
        }

        LiquidityPoolsInstruction::DeletePoolBorrowAuthority => {
            msg!("LiquidityPoolsInstruction: DeletePoolBorrowAuthority");
            DeletePoolBorrowAuthorityContext::new(program_id, accounts)?.process(program_id)
        }

        LiquidityPoolsInstruction::Deposit { amount } => {
            msg!("LiquidityPoolsInstruction: Deposit");
            DepositContext::new(program_id, accounts)?.process(program_id, amount)
        }

        LiquidityPoolsInstruction::Withdraw => {
            msg!("LiquidityPoolsInstruction: Withdraw");
            WithdrawContext::new(program_id, accounts)?.process(program_id)
        }

        LiquidityPoolsInstruction::WithdrawRequest { collateral_amount } => {
            msg!("LiquidityPoolsInstruction: WithdrawRequest");
            WithdrawRequestContext::new(program_id, accounts)?
                .process(program_id, collateral_amount)
        }

        LiquidityPoolsInstruction::CancelWithdrawRequest => {
            msg!("LiquidityPoolsInstruction: CancelWithdrawRequest");
            Err(EverlendError::TemporaryUnavailable.into())
        }

        LiquidityPoolsInstruction::Borrow { amount } => {
            msg!("LiquidityPoolsInstruction: Borrow");
            BorrowContext::new(program_id, accounts)?.process(program_id, amount)
        }

        LiquidityPoolsInstruction::Repay {
            amount,
            interest_amount,
        } => {
            msg!("LiquidityPoolsInstruction: Repay");
            RepayContext::new(program_id, accounts)?.process(program_id, amount, interest_amount)
        }

        LiquidityPoolsInstruction::ClosePoolMarket => {
            msg!("LiquidityPoolsInstruction: ClosePoolMarket");
            Err(EverlendError::TemporaryUnavailable.into())
        }

        LiquidityPoolsInstruction::MigrationInstruction => {
            msg!("LiquidityPoolsInstruction: MigrationInstruction");
            Err(EverlendError::TemporaryUnavailable.into())
        }

        LiquidityPoolsInstruction::InitUserMining => {
            msg!("LiquidityPoolsInstruction: InitUserMining");
            InitUserMiningContext::new(program_id, accounts)?.process(program_id)
        }

<<<<<<< HEAD
        Ok(())
    }

    /// Setup pool limits and more settings
    pub fn set_pool_config(
        program_id: &Pubkey,
        accounts: &[AccountInfo],
        params: SetPoolConfigParams,
    ) -> ProgramResult {
        let account_info_iter = &mut accounts.iter();
        let pool_market_info = next_account_info(account_info_iter)?;
        let pool_info = next_account_info(account_info_iter)?;
        let pool_config_info = next_account_info(account_info_iter)?;
        let manager_info = next_account_info(account_info_iter)?;
        let rent_info = next_account_info(account_info_iter)?;
        let rent = &Rent::from_account_info(rent_info)?;
        let _system_program_info = next_account_info(account_info_iter)?;

        assert_signer(manager_info)?;

        // Check programs
        assert_owned_by(pool_market_info, program_id)?;
        assert_owned_by(pool_info, program_id)?;

        // Get pool market state
        let pool_market = PoolMarket::unpack(&pool_market_info.data.borrow())?;
        assert_account_key(manager_info, &pool_market.manager)?;

        // Get pool state
        let pool = Pool::unpack(&pool_info.data.borrow())?;
        assert_account_key(pool_market_info, &pool.pool_market)?;

        let (pool_config_pubkey, bump_seed) =
            find_pool_config_program_address(program_id, pool_info.key);
        assert_account_key(pool_config_info, &pool_config_pubkey)?;

        let mut pool_config = match pool_config_info.lamports() {
            0 => {
                let signers_seeds = &["config".as_bytes(), &pool_info.key.to_bytes(), &[bump_seed]];

                cpi::system::create_account::<PoolConfig>(
                    program_id,
                    manager_info.clone(),
                    pool_config_info.clone(),
                    &[signers_seeds],
                    rent,
                )?;

                PoolConfig::default()
            }
            _ => {
                assert_owned_by(pool_config_info, program_id)?;
                PoolConfig::unpack(&pool_config_info.data.borrow())?
            }
        };

        pool_config.set(params);

        PoolConfig::pack(pool_config, *pool_config_info.data.borrow_mut())?;

        Ok(())
    }

    /// Instruction processing router
    pub fn process_instruction(
        program_id: &Pubkey,
        accounts: &[AccountInfo],
        input: &[u8],
    ) -> ProgramResult {
        let instruction = LiquidityPoolsInstruction::try_from_slice(input)?;
        match instruction {
            LiquidityPoolsInstruction::InitPoolMarket => {
                msg!("LiquidityPoolsInstruction: InitPoolMarket");
                Self::init_pool_market(program_id, accounts)
            }

            LiquidityPoolsInstruction::CreatePool => {
                msg!("LiquidityPoolsInstruction: CreatePool");
                Self::create_pool(program_id, accounts)
            }

            LiquidityPoolsInstruction::CreatePoolBorrowAuthority { share_allowed } => {
                msg!("LiquidityPoolsInstruction: CreatePoolBorrowAuthority");
                Self::create_pool_borrow_authority(program_id, share_allowed, accounts)
            }

            LiquidityPoolsInstruction::UpdatePoolBorrowAuthority { share_allowed } => {
                msg!("LiquidityPoolsInstruction: UpdatePoolBorrowAuthority");
                Self::update_pool_borrow_authority(program_id, share_allowed, accounts)
            }

            LiquidityPoolsInstruction::DeletePoolBorrowAuthority => {
                msg!("LiquidityPoolsInstruction: DeletePoolBorrowAuthority");
                Self::delete_pool_borrow_authority(program_id, accounts)
            }

            LiquidityPoolsInstruction::Deposit { amount } => {
                msg!("LiquidityPoolsInstruction: Deposit");
                Self::deposit(program_id, amount, accounts)
            }

            LiquidityPoolsInstruction::TransferDeposit => {
                msg!("LiquidityPoolsInstruction: TransferDeposit");
                Self::transfer_deposit(program_id, accounts)
            }

            LiquidityPoolsInstruction::Withdraw => {
                msg!("LiquidityPoolsInstruction: Withdraw");
                Self::withdraw(program_id, accounts)
            }

            LiquidityPoolsInstruction::WithdrawRequest { collateral_amount } => {
                msg!("LiquidityPoolsInstruction: WithdrawRequest");
                Self::withdraw_request(program_id, collateral_amount, accounts)
            }

            LiquidityPoolsInstruction::CancelWithdrawRequest => {
                msg!("LiquidityPoolsInstruction: CancelWithdrawRequest");
                Self::cancel_withdraw_request(program_id, accounts)
            }

            LiquidityPoolsInstruction::Borrow { amount } => {
                msg!("LiquidityPoolsInstruction: Borrow");
                Self::borrow(program_id, amount, accounts)
            }

            LiquidityPoolsInstruction::Repay {
                amount,
                interest_amount,
            } => {
                msg!("LiquidityPoolsInstruction: Repay");
                Self::repay(program_id, amount, interest_amount, accounts)
            }

            LiquidityPoolsInstruction::ClosePoolMarket => {
                msg!("LiquidityPoolsInstruction: ClosePoolMarket");
                Self::close_pool_market(program_id, accounts)
            }

            LiquidityPoolsInstruction::MigrationInstruction => {
                msg!("LiquidityPoolsInstruction: MigrationInstruction");
                Self::migrate_instruction(program_id, accounts)
            }

            LiquidityPoolsInstruction::InitUserMining => {
                msg!("LiquidityPoolsInstruction: InitUserMining");
                Self::init_user_mining(program_id, accounts)
            }

            LiquidityPoolsInstruction::UpdateManager => {
                msg!("LiquidityPoolsInstruction: UpdateManager");
                Self::update_manager(program_id, accounts)
            }
=======
        LiquidityPoolsInstruction::UpdateManager => {
            msg!("LiquidityPoolsInstruction: UpdateManager");
            UpdateManagerContext::new(program_id, accounts)?.process(program_id)
        }
>>>>>>> 92bf4b04

        LiquidityPoolsInstruction::SetTokenMetadata { name, symbol, uri } => {
            msg!("LiquidityPoolsInstruction: SetTokenMetadata");
            SetTokenMetadataContext::new(program_id, accounts)?
                .process(program_id, name, symbol, uri)
        }

        LiquidityPoolsInstruction::SetPoolConfig { params } => {
            msg!("LiquidityPoolsInstruction: SetPoolConfig");
            SetPoolConfigContext::new(program_id, accounts)?.process(program_id, params)
        }
    }
}<|MERGE_RESOLUTION|>--- conflicted
+++ resolved
@@ -1,370 +1,3 @@
-<<<<<<< HEAD
-//! Program state processor
-use anchor_lang::AccountDeserialize;
-use borsh::BorshDeserialize;
-use eld_rewards::state::Mining;
-use everlend_utils::{
-    assert_account_key, assert_owned_by, assert_rent_exempt, assert_signer, assert_uninitialized,
-    cpi::{
-        self,
-        metaplex::{create_metadata, update_metadata},
-        rewards::{deposit_mining, initialize_mining, withdraw_mining},
-    },
-    find_program_address, EverlendError,
-};
-use solana_program::{
-    account_info::{next_account_info, AccountInfo},
-    clock::Clock,
-    entrypoint::ProgramResult,
-    msg,
-    program_error::ProgramError,
-    program_pack::Pack,
-    pubkey::Pubkey,
-    rent::Rent,
-    sysvar::Sysvar,
-};
-use spl_token::state::{Account, Mint};
-
-use crate::{
-    find_pool_borrow_authority_program_address, find_pool_program_address,
-    find_transit_program_address, find_transit_sol_unwrap_address, find_user_mining_address,
-    find_withdrawal_request_program_address, find_withdrawal_requests_program_address,
-    instruction::LiquidityPoolsInstruction,
-    state::{
-        InitPoolBorrowAuthorityParams, InitPoolMarketParams, InitPoolParams, Pool,
-        PoolBorrowAuthority, PoolConfig, PoolMarket, SetPoolConfigParams, WithdrawalRequest,
-        WithdrawalRequests,
-    },
-    utils::*,
-    withdrawal_requests_seed,
-};
-use crate::{
-    find_pool_config_program_address,
-    state::{InitWithdrawalRequestParams, InitWithdrawalRequestsParams, WITHDRAW_DELAY},
-};
-
-/// Program state handler.
-pub struct Processor {}
-
-impl Processor {
-    /// Process InitPoolMarket instruction
-    pub fn init_pool_market(program_id: &Pubkey, accounts: &[AccountInfo]) -> ProgramResult {
-        let account_info_iter = &mut accounts.iter();
-        let pool_market_info = next_account_info(account_info_iter)?;
-        let manager_info = next_account_info(account_info_iter)?;
-        let registry_info = next_account_info(account_info_iter)?;
-        let rent_info = next_account_info(account_info_iter)?;
-        let rent = &Rent::from_account_info(rent_info)?;
-
-        assert_rent_exempt(rent, pool_market_info)?;
-
-        // Check programs
-        assert_owned_by(pool_market_info, program_id)?;
-
-        // Get pool market state
-        let mut pool_market = PoolMarket::unpack_unchecked(&pool_market_info.data.borrow())?;
-        assert_uninitialized(&pool_market)?;
-
-        pool_market.init(InitPoolMarketParams {
-            manager: *manager_info.key,
-            registry: *registry_info.key,
-        });
-
-        PoolMarket::pack(pool_market, *pool_market_info.data.borrow_mut())?;
-
-        Ok(())
-    }
-
-    /// Process CreatePool instruction
-    pub fn create_pool(program_id: &Pubkey, accounts: &[AccountInfo]) -> ProgramResult {
-        let account_info_iter = &mut accounts.iter();
-        let pool_market_info = next_account_info(account_info_iter)?;
-        let pool_info = next_account_info(account_info_iter)?;
-        let pool_config_info = next_account_info(account_info_iter)?;
-        let withdrawal_requests_info = next_account_info(account_info_iter)?;
-        let token_mint_info = next_account_info(account_info_iter)?;
-        let token_account_info = next_account_info(account_info_iter)?;
-        let transit_info = next_account_info(account_info_iter)?;
-        let pool_mint_info = next_account_info(account_info_iter)?;
-        let manager_info = next_account_info(account_info_iter)?;
-        let pool_market_authority_info = next_account_info(account_info_iter)?;
-        let rent_info = next_account_info(account_info_iter)?;
-        let rent = &Rent::from_account_info(rent_info)?;
-        let _system_program_info = next_account_info(account_info_iter)?;
-        let _token_program_info = next_account_info(account_info_iter)?;
-
-        assert_signer(manager_info)?;
-
-        // Check programs
-        assert_owned_by(pool_market_info, program_id)?;
-
-        // Get pool market state
-        let pool_market = PoolMarket::unpack(&pool_market_info.data.borrow())?;
-
-        // Check manager
-        assert_account_key(manager_info, &pool_market.manager)?;
-
-        let token_mint = Mint::unpack(&token_mint_info.data.borrow())?;
-
-        // Create pool account
-        let (pool_pubkey, pool_bump_seed) =
-            find_pool_program_address(program_id, pool_market_info.key, token_mint_info.key);
-        assert_account_key(pool_info, &pool_pubkey)?;
-
-        let pool_signers_seeds = &[
-            &pool_market_info.key.to_bytes()[..32],
-            &token_mint_info.key.to_bytes()[..32],
-            &[pool_bump_seed],
-        ];
-
-        cpi::system::create_account::<Pool>(
-            program_id,
-            manager_info.clone(),
-            pool_info.clone(),
-            &[pool_signers_seeds],
-            rent,
-        )?;
-
-        // Get pool state
-        let mut pool = Pool::unpack_unchecked(&pool_info.data.borrow())?;
-        assert_uninitialized(&pool)?;
-
-        // Initialize token account for spl token
-        cpi::spl_token::initialize_account(
-            token_account_info.clone(),
-            token_mint_info.clone(),
-            pool_market_authority_info.clone(),
-            rent_info.clone(),
-        )?;
-
-        // Initialize mint (token) for pool
-        cpi::spl_token::initialize_mint(
-            pool_mint_info.clone(),
-            pool_market_authority_info.clone(),
-            rent_info.clone(),
-            token_mint.decimals,
-        )?;
-
-        // Create transit account for SPL program
-        let (transit_pubkey, transit_bump_seed) =
-            find_transit_program_address(program_id, pool_market_info.key, pool_mint_info.key);
-        assert_account_key(transit_info, &transit_pubkey)?;
-
-        let transit_signers_seeds = &[
-            br"transit",
-            &pool_market_info.key.to_bytes()[..32],
-            &pool_mint_info.key.to_bytes()[..32],
-            &[transit_bump_seed],
-        ];
-
-        cpi::system::create_account::<spl_token::state::Account>(
-            &spl_token::id(),
-            manager_info.clone(),
-            transit_info.clone(),
-            &[transit_signers_seeds],
-            rent,
-        )?;
-
-        // Initialize transit token account for spl token
-        cpi::spl_token::initialize_account(
-            transit_info.clone(),
-            pool_mint_info.clone(),
-            pool_market_authority_info.clone(),
-            rent_info.clone(),
-        )?;
-
-        // Check withdraw requests account
-        let (withdrawal_requests_pubkey, bump_seed) = find_withdrawal_requests_program_address(
-            program_id,
-            pool_market_info.key,
-            token_mint_info.key,
-        );
-        assert_account_key(withdrawal_requests_info, &withdrawal_requests_pubkey)?;
-
-        let withdrawal_requests_seed = withdrawal_requests_seed();
-        let signers_seeds = &[
-            withdrawal_requests_seed.as_bytes(),
-            &pool_market_info.key.to_bytes()[..32],
-            &token_mint_info.key.to_bytes()[..32],
-            &[bump_seed],
-        ];
-
-        cpi::system::create_account::<WithdrawalRequests>(
-            program_id,
-            manager_info.clone(),
-            withdrawal_requests_info.clone(),
-            &[signers_seeds],
-            rent,
-        )?;
-
-        let mut withdrawal_requests =
-            WithdrawalRequests::unpack_unchecked(&withdrawal_requests_info.data.borrow())?;
-        assert_uninitialized(&withdrawal_requests)?;
-
-        withdrawal_requests.init(InitWithdrawalRequestsParams {
-            pool: *pool_info.key,
-            mint: *token_mint_info.key,
-        });
-
-        WithdrawalRequests::pack(
-            withdrawal_requests,
-            *withdrawal_requests_info.data.borrow_mut(),
-        )?;
-
-        pool.init(InitPoolParams {
-            pool_market: *pool_market_info.key,
-            token_mint: *token_mint_info.key,
-            token_account: *token_account_info.key,
-            pool_mint: *pool_mint_info.key,
-        });
-
-        Pool::pack(pool, *pool_info.data.borrow_mut())?;
-
-        // Create Pool config
-        let (pool_config_pubkey, bump_seed) =
-            find_pool_config_program_address(program_id, pool_info.key);
-        assert_account_key(pool_config_info, &pool_config_pubkey)?;
-
-        let signers_seeds = &["config".as_bytes(), &pool_info.key.to_bytes(), &[bump_seed]];
-
-        cpi::system::create_account::<PoolConfig>(
-            program_id,
-            manager_info.clone(),
-            pool_config_info.clone(),
-            &[signers_seeds],
-            rent,
-        )?;
-
-        PoolConfig::pack(PoolConfig::default(), *pool_config_info.data.borrow_mut())?;
-
-        Ok(())
-    }
-
-    /// Process CreatePoolBorrowAuthority instruction
-    pub fn create_pool_borrow_authority(
-        program_id: &Pubkey,
-        share_allowed: u16,
-        accounts: &[AccountInfo],
-    ) -> ProgramResult {
-        let account_info_iter = &mut accounts.iter();
-        let pool_market_info = next_account_info(account_info_iter)?;
-        let pool_info = next_account_info(account_info_iter)?;
-        let pool_borrow_authority_info = next_account_info(account_info_iter)?;
-        let borrow_authority_info = next_account_info(account_info_iter)?;
-        let manager_info = next_account_info(account_info_iter)?;
-        let rent_info = next_account_info(account_info_iter)?;
-        let rent = &Rent::from_account_info(rent_info)?;
-        let _system_program_info = next_account_info(account_info_iter)?;
-
-        assert_signer(manager_info)?;
-
-        // Check programs
-        assert_owned_by(pool_market_info, program_id)?;
-        assert_owned_by(pool_info, program_id)?;
-
-        // Get pool market state
-        let pool_market = PoolMarket::unpack(&pool_market_info.data.borrow())?;
-        assert_account_key(manager_info, &pool_market.manager)?;
-
-        // Get pool state
-        let pool = Pool::unpack(&pool_info.data.borrow())?;
-        assert_account_key(pool_market_info, &pool.pool_market)?;
-
-        // Create pool borrow authority account
-        let (pool_borrow_authority_pubkey, bump_seed) = find_pool_borrow_authority_program_address(
-            program_id,
-            pool_info.key,
-            borrow_authority_info.key,
-        );
-        assert_account_key(pool_borrow_authority_info, &pool_borrow_authority_pubkey)?;
-
-        let signers_seeds = &[
-            &pool_info.key.to_bytes()[..32],
-            &borrow_authority_info.key.to_bytes()[..32],
-            &[bump_seed],
-        ];
-
-        cpi::system::create_account::<PoolBorrowAuthority>(
-            program_id,
-            manager_info.clone(),
-            pool_borrow_authority_info.clone(),
-            &[signers_seeds],
-            rent,
-        )?;
-
-        // Get pool borrow authority state
-        let mut pool_borrow_authority =
-            PoolBorrowAuthority::unpack_unchecked(&pool_borrow_authority_info.data.borrow())?;
-        assert_uninitialized(&pool_borrow_authority)?;
-
-        pool_borrow_authority.init(InitPoolBorrowAuthorityParams {
-            pool: *pool_info.key,
-            borrow_authority: *borrow_authority_info.key,
-            share_allowed,
-        });
-
-        PoolBorrowAuthority::pack(
-            pool_borrow_authority,
-            *pool_borrow_authority_info.data.borrow_mut(),
-        )?;
-
-        Ok(())
-    }
-
-    /// Process UpdatePoolBorrowAuthority instruction
-    pub fn update_pool_borrow_authority(
-        program_id: &Pubkey,
-        share_allowed: u16,
-        accounts: &[AccountInfo],
-    ) -> ProgramResult {
-        let account_info_iter = &mut accounts.iter();
-        let pool_market_info = next_account_info(account_info_iter)?;
-        let pool_info = next_account_info(account_info_iter)?;
-        let pool_borrow_authority_info = next_account_info(account_info_iter)?;
-        let manager_info = next_account_info(account_info_iter)?;
-
-        assert_signer(manager_info)?;
-
-        // Check programs
-        assert_owned_by(pool_market_info, program_id)?;
-        assert_owned_by(pool_info, program_id)?;
-        assert_owned_by(pool_borrow_authority_info, program_id)?;
-
-        // Get pool market state
-        let pool_market = PoolMarket::unpack(&pool_market_info.data.borrow())?;
-        assert_account_key(manager_info, &pool_market.manager)?;
-
-        // Get pool state
-        let pool = Pool::unpack(&pool_info.data.borrow())?;
-        assert_account_key(pool_market_info, &pool.pool_market)?;
-
-        // Get pool borrow authority state
-        let mut pool_borrow_authority =
-            PoolBorrowAuthority::unpack(&pool_borrow_authority_info.data.borrow())?;
-        assert_account_key(pool_info, &pool_borrow_authority.pool)?;
-
-        pool_borrow_authority.update_share_allowed(share_allowed);
-
-        PoolBorrowAuthority::pack(
-            pool_borrow_authority,
-            *pool_borrow_authority_info.data.borrow_mut(),
-        )?;
-
-        Ok(())
-    }
-
-    /// Process DeletePoolBorrowAuthority instruction
-    pub fn delete_pool_borrow_authority(
-        program_id: &Pubkey,
-        accounts: &[AccountInfo],
-    ) -> ProgramResult {
-        let account_info_iter = &mut accounts.iter();
-        let pool_market_info = next_account_info(account_info_iter)?;
-        let pool_info = next_account_info(account_info_iter)?;
-        let pool_borrow_authority_info = next_account_info(account_info_iter)?;
-        let receiver_info = next_account_info(account_info_iter)?;
-        let manager_info = next_account_info(account_info_iter)?;
-=======
 //! Program processor
 use borsh::BorshDeserialize;
 use everlend_utils::EverlendError;
@@ -379,7 +12,6 @@
     RepayContext, SetPoolConfigContext, SetTokenMetadataContext, UpdateManagerContext,
     UpdatePoolBorrowAuthorityContext, WithdrawContext, WithdrawRequestContext,
 };
->>>>>>> 92bf4b04
 
 /// Instruction processing router
 pub fn process_instruction(
@@ -400,207 +32,10 @@
             CreatePoolContext::new(program_id, accounts)?.process(program_id)
         }
 
-<<<<<<< HEAD
-        // Transfer token from source to token account
-        cpi::spl_token::transfer(
-            source_info.clone(),
-            token_account_info.clone(),
-            user_transfer_authority_info.clone(),
-            amount,
-            &[],
-        )?;
-
-        let (_, bump_seed) = find_program_address(program_id, pool_market_info.key);
-        let signers_seeds = &[&pool_market_info.key.to_bytes()[..32], &[bump_seed]];
-
-        // Mint to destination pool token
-        cpi::spl_token::mint_to(
-            pool_mint_info.clone(),
-            destination_info.clone(),
-            pool_market_authority_info.clone(),
-            mint_amount,
-            &[signers_seeds],
-        )?;
-
-        let (pool_pubkey, pool_bump_seed) =
-            find_pool_program_address(program_id, &pool.pool_market, &pool.token_mint);
-        assert_account_key(pool_info, &pool_pubkey)?;
-
-        let pool_seeds: &[&[u8]] = &[
-            &pool.pool_market.to_bytes()[..32],
-            &pool.token_mint.to_bytes()[..32],
-            &[pool_bump_seed],
-        ];
-
-        assert_owned_by(mining_reward_pool, &eld_rewards::id())?;
-        assert_owned_by(mining_reward_acc, &eld_rewards::id())?;
-
-        deposit_mining(
-            everlend_rewards_program_info.key,
-            everlend_config.clone(),
-            mining_reward_pool.clone(),
-            mining_reward_acc.clone(),
-            user_transfer_authority_info.clone(),
-            pool_info.to_owned(),
-            mint_amount,
-            &[pool_seeds],
-        )?;
-
-        Ok(())
-    }
-
-    /// Process TransferDeposit instruction
-    pub fn transfer_deposit(program_id: &Pubkey, accounts: &[AccountInfo]) -> ProgramResult {
-        let account_info_iter = &mut accounts.iter();
-        let pool_info = next_account_info(account_info_iter)?;
-        let source_info = next_account_info(account_info_iter)?;
-        let destination_info = next_account_info(account_info_iter)?;
-        let user_transfer_authority_info = next_account_info(account_info_iter)?;
-        let destination_user_transfer_authority_info = next_account_info(account_info_iter)?;
-        // mining accounts
-        let mining_reward_pool = next_account_info(account_info_iter)?;
-        let mining_reward_acc = next_account_info(account_info_iter)?;
-        let destination_reward_acc = next_account_info(account_info_iter)?;
-        let everlend_config = next_account_info(account_info_iter)?;
-        let everlend_rewards_program_info = next_account_info(account_info_iter)?;
-
-        assert_owned_by(everlend_config, &eld_config::id())?;
-        assert_account_key(everlend_rewards_program_info, &eld_rewards::id())?;
-
-        let _token_program_info = next_account_info(account_info_iter)?;
-
-        assert_signer(user_transfer_authority_info)?;
-        assert_owned_by(pool_info, program_id)?;
-
-        // Get pool state
-        let pool = Pool::unpack(&pool_info.data.borrow())?;
-
-        let source_account = Account::unpack(&source_info.data.borrow())?;
-        let destination_account = Account::unpack(&destination_info.data.borrow())?;
-
-        if source_account.mint != pool.pool_mint || destination_account.mint != pool.pool_mint {
-            return Err(ProgramError::InvalidArgument);
-        }
-        let (mining_reward_acc_pubkey, _) =
-            find_user_mining_address(&user_transfer_authority_info.key, &mining_reward_pool.key);
-        assert_account_key(mining_reward_acc, &mining_reward_acc_pubkey)?;
-
-        let collateral_amount = Account::unpack(*source_info.data.borrow())?.amount;
-        let reward_share =
-            Mining::try_deserialize(&mut mining_reward_acc.data.borrow().as_ref())?.share;
-
-        if collateral_amount != reward_share {
-            return Err(EverlendError::RewardAndCollateralMismatch.into());
-        }
-
-        // Transfer token from source to destination token account
-        cpi::spl_token::transfer(
-            source_info.clone(),
-            destination_info.clone(),
-            user_transfer_authority_info.clone(),
-            collateral_amount,
-            &[],
-        )?;
-
-        let (pool_pubkey, pool_bump_seed) =
-            find_pool_program_address(program_id, &pool.pool_market, &pool.token_mint);
-        assert_account_key(pool_info, &pool_pubkey)?;
-
-        let pool_seeds: &[&[u8]] = &[
-            &pool.pool_market.to_bytes()[..32],
-            &pool.token_mint.to_bytes()[..32],
-            &[pool_bump_seed],
-        ];
-
-        assert_owned_by(mining_reward_pool, &eld_rewards::id())?;
-        assert_owned_by(mining_reward_acc, &eld_rewards::id())?;
-        assert_owned_by(destination_reward_acc, &eld_rewards::id())?;
-
-        withdraw_mining(
-            everlend_rewards_program_info.key,
-            everlend_config.clone(),
-            mining_reward_pool.clone(),
-            mining_reward_acc.clone(),
-            user_transfer_authority_info.clone(),
-            pool_info.to_owned(),
-            collateral_amount,
-            &[pool_seeds],
-        )?;
-
-        deposit_mining(
-            everlend_rewards_program_info.key,
-            everlend_config.clone(),
-            mining_reward_pool.clone(),
-            destination_reward_acc.clone(),
-            destination_user_transfer_authority_info.clone(),
-            pool_info.to_owned(),
-            collateral_amount,
-            &[pool_seeds],
-        )?;
-
-        Ok(())
-    }
-
-    /// Process Withdraw instruction
-    pub fn withdraw(program_id: &Pubkey, accounts: &[AccountInfo]) -> ProgramResult {
-        let account_info_iter = &mut accounts.iter();
-        let pool_market_info = next_account_info(account_info_iter)?;
-        let pool_market_authority_info = next_account_info(account_info_iter)?;
-        let pool_info = next_account_info(account_info_iter)?;
-        let pool_mint_info = next_account_info(account_info_iter)?;
-        let withdrawal_requests_info = next_account_info(account_info_iter)?;
-        let withdrawal_request_info = next_account_info(account_info_iter)?;
-        let destination_info = next_account_info(account_info_iter)?;
-        let token_account_info = next_account_info(account_info_iter)?;
-        let collateral_transit_info = next_account_info(account_info_iter)?;
-        let from_info = next_account_info(account_info_iter)?;
-        let clock_info = next_account_info(account_info_iter)?;
-        let clock = Clock::from_account_info(clock_info)?;
-        let _token_program_info = next_account_info(account_info_iter)?;
-
-        // Check programs
-        assert_owned_by(pool_market_info, program_id)?;
-        assert_owned_by(pool_info, program_id)?;
-        assert_owned_by(withdrawal_requests_info, program_id)?;
-        assert_owned_by(withdrawal_request_info, program_id)?;
-
-        // Check collateral token transit account
-        let (collateral_transit_pubkey, _) =
-            find_transit_program_address(program_id, pool_market_info.key, pool_mint_info.key);
-        assert_account_key(collateral_transit_info, &collateral_transit_pubkey)?;
-
-        // We don't check the pool pda, because it's created from the program
-        // and is linked to the pool market
-
-        // Get pool state
-        let pool = Pool::unpack(&pool_info.data.borrow())?;
-        assert_account_key(pool_market_info, &pool.pool_market)?;
-        assert_account_key(token_account_info, &pool.token_account)?;
-        assert_account_key(pool_mint_info, &pool.pool_mint)?;
-
-        // We don't check the withdrawal requests pda, because it's created from the program
-        // and is linked to the pool
-
-        let mut withdrawal_requests =
-            WithdrawalRequests::unpack(&withdrawal_requests_info.data.borrow())?;
-        assert_account_key(pool_info, &withdrawal_requests.pool)?;
-
-        let withdrawal_request = WithdrawalRequest::unpack(&withdrawal_request_info.data.borrow())?;
-
-        // Check withdraw request accounts
-        assert_account_key(pool_info, &withdrawal_request.pool)?;
-        assert_account_key(destination_info, &withdrawal_request.destination)?;
-        assert_account_key(from_info, &withdrawal_request.from)?;
-
-        // Check that enough time has passed to make a withdraw
-        if withdrawal_request.ticket > clock.slot {
-            return Err(EverlendError::WithdrawRequestsInvalidTicket.into());
-=======
         LiquidityPoolsInstruction::CreatePoolBorrowAuthority { share_allowed } => {
             msg!("LiquidityPoolsInstruction: CreatePoolBorrowAuthority");
             CreatePoolBorrowAuthorityContext::new(program_id, accounts)?
                 .process(program_id, share_allowed)
->>>>>>> 92bf4b04
         }
 
         LiquidityPoolsInstruction::UpdatePoolBorrowAuthority { share_allowed } => {
@@ -663,166 +98,10 @@
             InitUserMiningContext::new(program_id, accounts)?.process(program_id)
         }
 
-<<<<<<< HEAD
-        Ok(())
-    }
-
-    /// Setup pool limits and more settings
-    pub fn set_pool_config(
-        program_id: &Pubkey,
-        accounts: &[AccountInfo],
-        params: SetPoolConfigParams,
-    ) -> ProgramResult {
-        let account_info_iter = &mut accounts.iter();
-        let pool_market_info = next_account_info(account_info_iter)?;
-        let pool_info = next_account_info(account_info_iter)?;
-        let pool_config_info = next_account_info(account_info_iter)?;
-        let manager_info = next_account_info(account_info_iter)?;
-        let rent_info = next_account_info(account_info_iter)?;
-        let rent = &Rent::from_account_info(rent_info)?;
-        let _system_program_info = next_account_info(account_info_iter)?;
-
-        assert_signer(manager_info)?;
-
-        // Check programs
-        assert_owned_by(pool_market_info, program_id)?;
-        assert_owned_by(pool_info, program_id)?;
-
-        // Get pool market state
-        let pool_market = PoolMarket::unpack(&pool_market_info.data.borrow())?;
-        assert_account_key(manager_info, &pool_market.manager)?;
-
-        // Get pool state
-        let pool = Pool::unpack(&pool_info.data.borrow())?;
-        assert_account_key(pool_market_info, &pool.pool_market)?;
-
-        let (pool_config_pubkey, bump_seed) =
-            find_pool_config_program_address(program_id, pool_info.key);
-        assert_account_key(pool_config_info, &pool_config_pubkey)?;
-
-        let mut pool_config = match pool_config_info.lamports() {
-            0 => {
-                let signers_seeds = &["config".as_bytes(), &pool_info.key.to_bytes(), &[bump_seed]];
-
-                cpi::system::create_account::<PoolConfig>(
-                    program_id,
-                    manager_info.clone(),
-                    pool_config_info.clone(),
-                    &[signers_seeds],
-                    rent,
-                )?;
-
-                PoolConfig::default()
-            }
-            _ => {
-                assert_owned_by(pool_config_info, program_id)?;
-                PoolConfig::unpack(&pool_config_info.data.borrow())?
-            }
-        };
-
-        pool_config.set(params);
-
-        PoolConfig::pack(pool_config, *pool_config_info.data.borrow_mut())?;
-
-        Ok(())
-    }
-
-    /// Instruction processing router
-    pub fn process_instruction(
-        program_id: &Pubkey,
-        accounts: &[AccountInfo],
-        input: &[u8],
-    ) -> ProgramResult {
-        let instruction = LiquidityPoolsInstruction::try_from_slice(input)?;
-        match instruction {
-            LiquidityPoolsInstruction::InitPoolMarket => {
-                msg!("LiquidityPoolsInstruction: InitPoolMarket");
-                Self::init_pool_market(program_id, accounts)
-            }
-
-            LiquidityPoolsInstruction::CreatePool => {
-                msg!("LiquidityPoolsInstruction: CreatePool");
-                Self::create_pool(program_id, accounts)
-            }
-
-            LiquidityPoolsInstruction::CreatePoolBorrowAuthority { share_allowed } => {
-                msg!("LiquidityPoolsInstruction: CreatePoolBorrowAuthority");
-                Self::create_pool_borrow_authority(program_id, share_allowed, accounts)
-            }
-
-            LiquidityPoolsInstruction::UpdatePoolBorrowAuthority { share_allowed } => {
-                msg!("LiquidityPoolsInstruction: UpdatePoolBorrowAuthority");
-                Self::update_pool_borrow_authority(program_id, share_allowed, accounts)
-            }
-
-            LiquidityPoolsInstruction::DeletePoolBorrowAuthority => {
-                msg!("LiquidityPoolsInstruction: DeletePoolBorrowAuthority");
-                Self::delete_pool_borrow_authority(program_id, accounts)
-            }
-
-            LiquidityPoolsInstruction::Deposit { amount } => {
-                msg!("LiquidityPoolsInstruction: Deposit");
-                Self::deposit(program_id, amount, accounts)
-            }
-
-            LiquidityPoolsInstruction::TransferDeposit => {
-                msg!("LiquidityPoolsInstruction: TransferDeposit");
-                Self::transfer_deposit(program_id, accounts)
-            }
-
-            LiquidityPoolsInstruction::Withdraw => {
-                msg!("LiquidityPoolsInstruction: Withdraw");
-                Self::withdraw(program_id, accounts)
-            }
-
-            LiquidityPoolsInstruction::WithdrawRequest { collateral_amount } => {
-                msg!("LiquidityPoolsInstruction: WithdrawRequest");
-                Self::withdraw_request(program_id, collateral_amount, accounts)
-            }
-
-            LiquidityPoolsInstruction::CancelWithdrawRequest => {
-                msg!("LiquidityPoolsInstruction: CancelWithdrawRequest");
-                Self::cancel_withdraw_request(program_id, accounts)
-            }
-
-            LiquidityPoolsInstruction::Borrow { amount } => {
-                msg!("LiquidityPoolsInstruction: Borrow");
-                Self::borrow(program_id, amount, accounts)
-            }
-
-            LiquidityPoolsInstruction::Repay {
-                amount,
-                interest_amount,
-            } => {
-                msg!("LiquidityPoolsInstruction: Repay");
-                Self::repay(program_id, amount, interest_amount, accounts)
-            }
-
-            LiquidityPoolsInstruction::ClosePoolMarket => {
-                msg!("LiquidityPoolsInstruction: ClosePoolMarket");
-                Self::close_pool_market(program_id, accounts)
-            }
-
-            LiquidityPoolsInstruction::MigrationInstruction => {
-                msg!("LiquidityPoolsInstruction: MigrationInstruction");
-                Self::migrate_instruction(program_id, accounts)
-            }
-
-            LiquidityPoolsInstruction::InitUserMining => {
-                msg!("LiquidityPoolsInstruction: InitUserMining");
-                Self::init_user_mining(program_id, accounts)
-            }
-
-            LiquidityPoolsInstruction::UpdateManager => {
-                msg!("LiquidityPoolsInstruction: UpdateManager");
-                Self::update_manager(program_id, accounts)
-            }
-=======
         LiquidityPoolsInstruction::UpdateManager => {
             msg!("LiquidityPoolsInstruction: UpdateManager");
             UpdateManagerContext::new(program_id, accounts)?.process(program_id)
         }
->>>>>>> 92bf4b04
 
         LiquidityPoolsInstruction::SetTokenMetadata { name, symbol, uri } => {
             msg!("LiquidityPoolsInstruction: SetTokenMetadata");

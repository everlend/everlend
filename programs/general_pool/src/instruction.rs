--- conflicted
+++ resolved
@@ -176,14 +176,6 @@
         collateral_amount: u64,
     },
 
-<<<<<<< HEAD
-    /// Migrate PoolMarket
-    ///
-    /// Accounts:
-    /// [W] Pool market
-    /// [R] Manager
-    ClosePoolMarket,
-=======
     /// Cancel withdraw request and return collateral tokens to user
     ///
     /// Accounts:
@@ -199,7 +191,13 @@
     /// [RS] Market manager
     /// [R] Token program id
     CancelWithdrawRequest,
->>>>>>> 17d47ba8
+
+    /// Migrate PoolMarket
+    ///
+    /// Accounts:
+    /// [W] Pool market
+    /// [R] Manager
+    ClosePoolMarket,
 
     /// Migrate account data
     ///
@@ -366,7 +364,8 @@
     amount: u64,
 ) -> Instruction {
     let (pool_market_authority, _) = find_program_address(program_id, pool_market);
-    let (registry_pool_config, _) = find_registry_pool_config_program_address(&everlend_registry::id(), registry, pool);
+    let (registry_pool_config, _) =
+        find_registry_pool_config_program_address(&everlend_registry::id(), registry, pool);
 
     let accounts = vec![
         AccountMeta::new_readonly(*registry, false),
@@ -453,7 +452,8 @@
         &withdrawal_requests,
         user_transfer_authority,
     );
-    let (registry_pool_config, _) = find_registry_pool_config_program_address(&everlend_registry::id(), registry, pool);
+    let (registry_pool_config, _) =
+        find_registry_pool_config_program_address(&everlend_registry::id(), registry, pool);
 
     let accounts = vec![
         AccountMeta::new_readonly(*registry, false),
@@ -606,7 +606,6 @@
     )
 }
 
-
 /// Creates 'Migration' instruction.
 #[allow(clippy::too_many_arguments)]
 pub fn migrate_instruction(program_id: &Pubkey) -> Instruction {

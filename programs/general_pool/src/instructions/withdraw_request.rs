--- conflicted
+++ resolved
@@ -8,13 +8,8 @@
     utils::total_pool_amount,
 };
 use everlend_utils::{
-<<<<<<< HEAD
-    assert_account_key, assert_owned_by, cpi, AccountLoader,
+    assert_account_key, assert_owned_by, assert_non_zero_amount, cpi, AccountLoader,
     EverlendError,
-=======
-    assert_account_key, assert_owned_by, assert_non_zero_amount, cpi, cpi::rewards::withdraw_mining,
-    AccountLoader, EverlendError,
->>>>>>> 1b1de21d
 };
 use solana_program::{
     account_info::AccountInfo,

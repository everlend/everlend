--- conflicted
+++ resolved
@@ -47,343 +47,6 @@
     .to_string()
 }
 
-<<<<<<< HEAD
-async fn command_create_registry(config: &Config, keypair: Option<Keypair>) -> anyhow::Result<()> {
-    let payer_pubkey = config.fee_payer.pubkey();
-    println!("Fee payer: {}", payer_pubkey);
-
-    let default_accounts = get_default_accounts(config);
-    let mut initialiazed_accounts = get_initialized_accounts(config);
-
-    let registry_pubkey = registry::init(config, keypair)?;
-    let mut registry_config = SetRegistryConfigParams {
-        general_pool_program_id: everlend_general_pool::id(),
-        ulp_program_id: everlend_ulp::id(),
-        liquidity_oracle_program_id: everlend_liquidity_oracle::id(),
-        depositor_program_id: everlend_depositor::id(),
-        income_pools_program_id: everlend_income_pools::id(),
-        money_market_program_ids: [Pubkey::default(); TOTAL_DISTRIBUTIONS],
-        refresh_income_interval: REFRESH_INCOME_INTERVAL,
-    };
-
-    registry_config.money_market_program_ids[0] = default_accounts.port_finance_program_id;
-    registry_config.money_market_program_ids[1] = default_accounts.larix_program_id;
-    registry_config.money_market_program_ids[2] = default_accounts.solend_program_id;
-
-    println!("registry_config = {:#?}", registry_config);
-
-    registry::set_registry_config(config, &registry_pubkey, registry_config)?;
-
-    initialiazed_accounts.payer = payer_pubkey;
-    initialiazed_accounts.registry = registry_pubkey;
-
-    initialiazed_accounts
-        .save(&format!("accounts.{}.yaml", config.network))
-        .unwrap();
-
-    Ok(())
-}
-
-async fn command_create_general_pool_market(
-    config: &Config,
-    keypair: Option<Keypair>,
-) -> anyhow::Result<()> {
-    let mut initialiazed_accounts = get_initialized_accounts(config);
-
-    let general_pool_market_pubkey = general_pool::create_market(config, keypair)?;
-
-    initialiazed_accounts.general_pool_market = general_pool_market_pubkey;
-
-    initialiazed_accounts
-        .save(&format!("accounts.{}.yaml", config.network))
-        .unwrap();
-
-    Ok(())
-}
-
-async fn command_create_income_pool_market(
-    config: &Config,
-    keypair: Option<Keypair>,
-) -> anyhow::Result<()> {
-    let mut initialiazed_accounts = get_initialized_accounts(config);
-
-    let income_pool_market_pubkey =
-        income_pools::create_market(config, keypair, &initialiazed_accounts.general_pool_market)?;
-
-    initialiazed_accounts.income_pool_market = income_pool_market_pubkey;
-
-    initialiazed_accounts
-        .save(&format!("accounts.{}.yaml", config.network))
-        .unwrap();
-
-    Ok(())
-}
-
-async fn command_create_mm_pool_market(
-    config: &Config,
-    keypair: Option<Keypair>,
-    money_market: MoneyMarket,
-) -> anyhow::Result<()> {
-    let mut initialiazed_accounts = get_initialized_accounts(config);
-
-    let mm_pool_market_pubkey = ulp::create_market(config, keypair)?;
-
-    initialiazed_accounts.mm_pool_markets[money_market as usize] = mm_pool_market_pubkey;
-
-    initialiazed_accounts
-        .save(&format!("accounts.{}.yaml", config.network))
-        .unwrap();
-
-    Ok(())
-}
-
-async fn command_create_liquidity_oracle(
-    config: &Config,
-    keypair: Option<Keypair>,
-) -> anyhow::Result<()> {
-    let mut initialiazed_accounts = get_initialized_accounts(config);
-
-    let liquidity_oracle_pubkey = liquidity_oracle::init(config, keypair)?;
-
-    initialiazed_accounts.liquidity_oracle = liquidity_oracle_pubkey;
-
-    initialiazed_accounts
-        .save(&format!("accounts.{}.yaml", config.network))
-        .unwrap();
-
-    Ok(())
-}
-
-async fn command_create_depositor(config: &Config, keypair: Option<Keypair>) -> anyhow::Result<()> {
-    let mut initialiazed_accounts = get_initialized_accounts(config);
-
-    let depositor_pubkey = depositor::init(
-        config,
-        &initialiazed_accounts.registry,
-        keypair,
-        &initialiazed_accounts.general_pool_market,
-        &initialiazed_accounts.income_pool_market,
-        &initialiazed_accounts.liquidity_oracle,
-    )?;
-
-    initialiazed_accounts.depositor = depositor_pubkey;
-
-    initialiazed_accounts
-        .save(&format!("accounts.{}.yaml", config.network))
-        .unwrap();
-
-    Ok(())
-}
-
-async fn command_create_token_accounts(
-    config: &Config,
-    required_mints: Vec<&str>,
-) -> anyhow::Result<()> {
-    let payer_pubkey = config.fee_payer.pubkey();
-    let default_accounts = get_default_accounts(config);
-    let mut initialiazed_accounts = get_initialized_accounts(config);
-
-    let mint_map = HashMap::from([
-        ("SOL".to_string(), default_accounts.sol_mint),
-        ("USDC".to_string(), default_accounts.usdc_mint),
-        ("USDT".to_string(), default_accounts.usdt_mint),
-    ]);
-
-    let collateral_mint_map = HashMap::from([
-        ("SOL".to_string(), default_accounts.sol_collateral),
-        ("USDC".to_string(), default_accounts.usdc_collateral),
-        ("USDT".to_string(), default_accounts.usdt_collateral),
-    ]);
-
-    let mut distribution = DistributionArray::default();
-    distribution[0] = 0;
-    distribution[1] = 0;
-
-    println!("Prepare borrow authority");
-    let (depositor_authority, _) = &everlend_utils::find_program_address(
-        &everlend_depositor::id(),
-        &initialiazed_accounts.depositor,
-    );
-
-    for key in required_mints {
-        let mint = mint_map.get(key).unwrap();
-        let collateral_mints = collateral_mint_map.get(key).unwrap();
-
-        println!("General pool");
-        let (general_pool_pubkey, general_pool_token_account, general_pool_mint) =
-            general_pool::create_pool(config, &initialiazed_accounts.general_pool_market, mint)?;
-
-        println!("Payer token account");
-        let token_account = get_associated_token_address(&payer_pubkey, mint);
-        println!("Payer pool account");
-        // let pool_account = get_associated_token_address(&payer_pubkey, &general_pool_mint);
-        let pool_account =
-            spl_create_associated_token_account(config, &payer_pubkey, &general_pool_mint)?;
-
-        println!("Income pool");
-        let (income_pool_pubkey, income_pool_token_account) =
-            income_pools::create_pool(config, &initialiazed_accounts.income_pool_market, mint)?;
-
-        // MM Pools
-        println!("MM Pool: Port Finance");
-        let (
-            port_finance_mm_pool_pubkey,
-            port_finance_mm_pool_token_account,
-            port_finance_mm_pool_mint,
-        ) = ulp::create_pool(
-            config,
-            &initialiazed_accounts.mm_pool_markets[0],
-            &collateral_mints[0],
-        )?;
-
-        println!("MM Pool: Larix");
-        let (larix_mm_pool_pubkey, larix_mm_pool_token_account, larix_mm_pool_mint) =
-            ulp::create_pool(
-                config,
-                &initialiazed_accounts.mm_pool_markets[1],
-                &collateral_mints[1],
-            )?;
-
-        liquidity_oracle::create_token_distribution(
-            config,
-            &initialiazed_accounts.liquidity_oracle,
-            mint,
-            &distribution,
-        )?;
-
-        // Transit accounts
-        let liquidity_transit_pubkey =
-            depositor::create_transit(config, &initialiazed_accounts.depositor, mint, None)?;
-
-        // Reserve
-        println!("Reserve transit");
-        let liquidity_reserve_transit_pubkey = depositor::create_transit(
-            config,
-            &initialiazed_accounts.depositor,
-            mint,
-            Some("reserve".to_string()),
-        )?;
-        // spl_token_transfer(
-        //     config,
-        //     &token_account,
-        //     &liquidity_reserve_transit_pubkey,
-        //     10000,
-        // )?;
-
-        depositor::create_transit(
-            config,
-            &initialiazed_accounts.depositor,
-            &collateral_mints[0],
-            None,
-        )?;
-        depositor::create_transit(
-            config,
-            &initialiazed_accounts.depositor,
-            &collateral_mints[1],
-            None,
-        )?;
-
-        depositor::create_transit(
-            config,
-            &initialiazed_accounts.depositor,
-            &port_finance_mm_pool_mint,
-            None,
-        )?;
-        depositor::create_transit(
-            config,
-            &initialiazed_accounts.depositor,
-            &larix_mm_pool_mint,
-            None,
-        )?;
-
-        // Borrow authorities
-        general_pool::create_pool_borrow_authority(
-            config,
-            &initialiazed_accounts.general_pool_market,
-            &general_pool_pubkey,
-            depositor_authority,
-            10_000, // 100%
-        )?;
-
-        initialiazed_accounts.token_accounts.insert(
-            key.to_string(),
-            TokenAccounts {
-                mint: *mint,
-                liquidity_token_account: token_account,
-                collateral_token_account: pool_account,
-                general_pool: general_pool_pubkey,
-                general_pool_token_account,
-                general_pool_mint,
-                income_pool: income_pool_pubkey,
-                income_pool_token_account,
-                mm_pools: vec![
-                    MoneyMarketAccounts {
-                        pool: port_finance_mm_pool_pubkey,
-                        pool_token_account: port_finance_mm_pool_token_account,
-                        token_mint: collateral_mints[0],
-                        pool_mint: port_finance_mm_pool_mint,
-                    },
-                    MoneyMarketAccounts {
-                        pool: larix_mm_pool_pubkey,
-                        pool_token_account: larix_mm_pool_token_account,
-                        token_mint: collateral_mints[1],
-                        pool_mint: larix_mm_pool_mint,
-                    },
-                ],
-                liquidity_transit: liquidity_transit_pubkey,
-            },
-        );
-    }
-
-    initialiazed_accounts
-        .save(&format!("accounts.{}.yaml", config.network))
-        .unwrap();
-
-    Ok(())
-}
-
-async fn command_add_reserve_liquidity(
-    config: &Config,
-    mint_key: &str,
-    amount: u64,
-) -> anyhow::Result<()> {
-    let payer_pubkey = config.fee_payer.pubkey();
-    let default_accounts = get_default_accounts(config);
-    let initialiazed_accounts = get_initialized_accounts(config);
-
-    let mint_map = HashMap::from([
-        ("SOL".to_string(), default_accounts.sol_mint),
-        ("USDC".to_string(), default_accounts.usdc_mint),
-        ("USDT".to_string(), default_accounts.usdt_mint),
-    ]);
-    let mint = mint_map.get(mint_key).unwrap();
-
-    let (liquidity_reserve_transit_pubkey, _) = everlend_depositor::find_transit_program_address(
-        &everlend_depositor::id(),
-        &initialiazed_accounts.depositor,
-        mint,
-        "reserve",
-    );
-
-    let token_account = get_associated_token_address(&payer_pubkey, mint);
-
-    println!(
-        "Transfer {} lamports of {} to reserve liquidity account",
-        amount, mint_key
-    );
-
-    spl_token_transfer(
-        config,
-        &token_account,
-        &liquidity_reserve_transit_pubkey,
-        amount,
-    )?;
-
-    Ok(())
-}
-
-=======
->>>>>>> eb2754a2
 async fn command_create(
     config: &Config,
     accounts_path: &str,
@@ -605,408 +268,20 @@
     accounts_path: &str,
     case: Option<String>,
 ) -> anyhow::Result<()> {
-
     let initialiazed_accounts = InitializedAccounts::load(accounts_path).unwrap_or_default();
-<<<<<<< HEAD
-    println!("default_accounts = {:#?}", default_accounts);
-
-    let InitializedAccounts {
-        payer,
-        registry,
-        general_pool_market,
-        income_pool_market,
-        mm_pool_markets,
-        token_accounts,
-        liquidity_oracle,
-        depositor,
-    } = initialiazed_accounts;
-
-    let (registry_config_pubkey, _) =
-        find_config_program_address(&everlend_registry::id(), &registry);
-
-    println!("registry_pubkey = {:#?}", registry);
-    println!("registry_config_pubkey = {:#?}", registry_config_pubkey);
-
-    let registry_config_account = config.rpc_client.get_account(&registry_config_pubkey)?;
-    let registry_config = RegistryConfig::unpack(&registry_config_account.data).unwrap();
-
-    let sol = token_accounts.get("SOL").unwrap();
-
-    let sol_oracle = default_accounts.sol_oracle;
-    let port_finance_pubkeys = integrations::spl_token_lending::AccountPubkeys {
-        reserve: default_accounts.port_finance_reserve_sol,
-        reserve_liquidity_supply: default_accounts.port_finance_reserve_sol_supply,
-        reserve_liquidity_oracle: sol_oracle,
-        lending_market: default_accounts.port_finance_lending_market,
-    };
-    let larix_pubkeys = integrations::larix::AccountPubkeys {
-        reserve: default_accounts.larix_reserve_sol,
-        reserve_liquidity_supply: default_accounts.larix_reserve_sol_supply,
-        reserve_liquidity_oracle: sol_oracle,
-        lending_market: default_accounts.larix_lending_market,
-    };
-    let solend_pubkeys = integrations::solend::AccountPubkeys {
-        reserve: default_accounts.solend_reserve_sol,
-        reserve_liquidity_supply: default_accounts.solend_reserve_sol_supply,
-        reserve_liquidity_pyth_oracle: default_accounts.solend_reserve_pyth_oracle,
-        reserve_liquidity_switchboard_oracle: default_accounts.solend_reserve_switchboard_oracle,
-        lending_market: default_accounts.solend_lending_market,
-    };
-
-    let get_balance = |pk: &Pubkey| config.rpc_client.get_token_account_balance(pk);
-
-    let print_balance = |v: (UiTokenAmount, UiTokenAmount)| {
-        println!(
-            "Balance:\n\
-             - liquidity_transit: {}\n\
-             - general_pool_token_account: {}",
-            v.0.amount, v.1.amount
-        );
-    };
-
-    let update_token_distribution = |d: DistributionArray| {
-        liquidity_oracle::update_token_distribution(config, &liquidity_oracle, &sol.mint, &d)
-    };
-
-    let withdraw_requests =
-        || get_withdrawal_request_accounts(config, &general_pool_market, &sol.mint);
-
-    let start_rebalancing = || {
-        println!("Rebalancing");
-        depositor::start_rebalancing(
-            config,
-            &registry,
-            &depositor,
-            &sol.mint,
-            &general_pool_market,
-            &sol.general_pool_token_account,
-            &liquidity_oracle,
-            false,
-        )
-    };
-
-    let refresh_income = || {
-        println!("Rebalancing (Refresh income)");
-        depositor::start_rebalancing(
-            config,
-            &registry,
-            &depositor,
-            &sol.mint,
-            &general_pool_market,
-            &sol.general_pool_token_account,
-            &liquidity_oracle,
-            true,
-        )
-    };
-
-    let deposit = |i: usize| {
-        println!("Rebalancing: Deposit: {}", i);
-        let pubkeys = match i {
-            1 => MoneyMarketPubkeys::Larix(larix_pubkeys.clone()),
-            2 => MoneyMarketPubkeys::SPL(port_finance_pubkeys.clone()),
-            _ => MoneyMarketPubkeys::Solend(solend_pubkeys.clone()),
-        };
-
-        depositor::deposit(
-            config,
-            &registry,
-            &depositor,
-            &mm_pool_markets[i],
-            &sol.mm_pools[i].pool_token_account,
-            &sol.mint,
-            &sol.mm_pools[i].token_mint,
-            &sol.mm_pools[i].pool_mint,
-            &registry_config.money_market_program_ids[i],
-            integrations::deposit_accounts(&registry_config.money_market_program_ids[i], &pubkeys),
-        )
-    };
-
-    let withdraw = |i| {
-        println!("Rebalancing: Withdraw: {}", i);
-        let pubkeys = match i {
-            1 => MoneyMarketPubkeys::Larix(larix_pubkeys.clone()),
-            2 => MoneyMarketPubkeys::SPL(port_finance_pubkeys.clone()),
-            _ => MoneyMarketPubkeys::Solend(solend_pubkeys.clone()),
-        };
-
-        depositor::withdraw(
-            config,
-            &registry,
-            &depositor,
-            &income_pool_market,
-            &sol.income_pool_token_account,
-            &mm_pool_markets[i],
-            &sol.mm_pools[i].pool_token_account,
-            &sol.mm_pools[i].token_mint,
-            &sol.mint,
-            &sol.mm_pools[i].pool_mint,
-            &registry_config.money_market_program_ids[i],
-            integrations::withdraw_accounts(&registry_config.money_market_program_ids[i], &pubkeys),
-        )
-    };
-
-    let complete_rebalancing = |rebalancing: Option<Rebalancing>| -> anyhow::Result<()> {
-        let rebalancing = rebalancing.or_else(|| {
-            let (rebalancing_pubkey, _) =
-                find_rebalancing_program_address(&everlend_depositor::id(), &depositor, &sol.mint);
-            config
-                .rpc_client
-                .get_account(&rebalancing_pubkey)
-                .ok()
-                .and_then(|a| Rebalancing::unpack(&a.data).ok())
-        });
-
-        if rebalancing.is_none() {
-            return Ok(());
-        }
-
-        let rebalancing = rebalancing.unwrap();
-        println!("{:#?}", rebalancing);
-        print_balance((
-            get_balance(&sol.liquidity_transit)?,
-            get_balance(&sol.general_pool_token_account)?,
-        ));
-
-        for step in rebalancing
-            .steps
-            .iter()
-            .filter(|&step| step.executed_at.is_none())
-        {
-            match step.operation {
-                RebalancingOperation::Deposit => deposit(step.money_market_index.into())?,
-                RebalancingOperation::Withdraw => withdraw(step.money_market_index.into())?,
-            }
-        }
-
-        print_balance((
-            get_balance(&sol.liquidity_transit)?,
-            get_balance(&sol.general_pool_token_account)?,
-        ));
-
-        Ok(())
-    };
-
-    let general_pool_deposit = |a: u64| {
-        println!("Deposit liquidity");
-        general_pool::deposit(
-            config,
-            &general_pool_market,
-            &sol.general_pool,
-            &sol.liquidity_token_account,
-            &sol.collateral_token_account,
-            &sol.general_pool_token_account,
-            &sol.general_pool_mint,
-            a,
-        )
-    };
-
-    let general_pool_withdraw_request = |a: u64| {
-        println!("Withdraw request");
-        general_pool::withdraw_request(
-            config,
-            &general_pool_market,
-            &sol.general_pool,
-            &sol.collateral_token_account,
-            &sol.liquidity_token_account,
-            &sol.general_pool_token_account,
-            &sol.mint,
-            &sol.general_pool_mint,
-            a,
-        )
-    };
-
-    let delay = |secs| {
-        println!("Waiting {} secs for ticket...", secs);
-        thread::sleep(time::Duration::from_secs(secs))
-    };
-
-    let general_pool_withdraw = || {
-        println!("Withdraw");
-        general_pool::withdraw(
-            config,
-            &general_pool_market,
-            &sol.general_pool,
-            &sol.liquidity_token_account,
-            &sol.general_pool_token_account,
-            &sol.mint,
-            &sol.general_pool_mint,
-        )
-    };
-
-    complete_rebalancing(None)?;
-
-    match case.as_deref() {
-        Some("first") => {
-            general_pool_deposit(1000)?;
-
-            update_token_distribution(distribution!([1000000000, 0]))?;
-            let (_, rebalancing) = start_rebalancing()?;
-            complete_rebalancing(Some(rebalancing))?;
-
-            update_token_distribution(distribution!([959876767, 0]))?;
-            let (_, rebalancing) = start_rebalancing()?;
-            complete_rebalancing(Some(rebalancing))?;
-
-            update_token_distribution(distribution!([959876767, 0]))?;
-            let (_, rebalancing) = start_rebalancing()?;
-            complete_rebalancing(Some(rebalancing))?;
-
-            update_token_distribution(distribution!([959876767, 0]))?;
-            let (_, rebalancing) = start_rebalancing()?;
-            println!("{:#?}", rebalancing);
-        }
-        Some("second") => {
-            general_pool_deposit(1000)?;
-
-            update_token_distribution(distribution!([500000000, 500000000]))?;
-            let (_, rebalancing) = start_rebalancing()?;
-            complete_rebalancing(Some(rebalancing))?;
-
-            general_pool_deposit(10)?;
-
-            update_token_distribution(distribution!([900000000, 100000000]))?;
-            let (_, rebalancing) = start_rebalancing()?;
-            complete_rebalancing(Some(rebalancing))?;
-        }
-        Some("third") => {
-            general_pool_deposit(1000)?;
-
-            update_token_distribution(distribution!([100000000, 100000000, 800000000]))?;
-            let (_, rebalancing) = start_rebalancing()?;
-            complete_rebalancing(Some(rebalancing))?;
-
-            general_pool_deposit(10)?;
-
-            update_token_distribution(distribution!([0, 100000000, 900000000]))?;
-            let (_, rebalancing) = start_rebalancing()?;
-            complete_rebalancing(Some(rebalancing))?;
-        }
-        Some("larix") => {
-            general_pool_deposit(1000)?;
-
-            update_token_distribution(distribution!([0, 1000000000]))?;
-            let (_, rebalancing) = start_rebalancing()?;
-            complete_rebalancing(Some(rebalancing))?;
-        }
-        Some("solend") => {
-            general_pool_deposit(1000)?;
-
-            update_token_distribution(distribution!([0, 0, 1000000000]))?;
-            let (_, rebalancing) = start_rebalancing()?;
-            complete_rebalancing(Some(rebalancing))?;
-        }
-        Some("zero-distribution") => {
-            general_pool_deposit(1000)?;
-
-            update_token_distribution(distribution!([0, 0]))?;
-            let (_, rebalancing) = start_rebalancing()?;
-            complete_rebalancing(Some(rebalancing))?;
-        }
-        Some("deposit") => {
-            general_pool_deposit(1000)?;
-
-            update_token_distribution(distribution!([1000000000, 0]))?;
-            let (_, rebalancing) = start_rebalancing()?;
-            complete_rebalancing(Some(rebalancing))?;
-
-            general_pool_deposit(1000)?;
-
-            update_token_distribution(distribution!([1000000000, 0]))?;
-            let (_, rebalancing) = start_rebalancing()?;
-            println!("{:#?}", rebalancing);
-        }
-        Some("full") => {
-            general_pool_deposit(1000)?;
-
-            update_token_distribution(distribution!([1000000000, 0]))?;
-            let (_, rebalancing) = start_rebalancing()?;
-            complete_rebalancing(Some(rebalancing))?;
-
-            general_pool_withdraw_request(100)?;
-            let withdraw_requests = withdraw_requests()?;
-            println!("{:#?}", withdraw_requests);
-
-            update_token_distribution(distribution!([1000000000, 0]))?;
-            let (_, rebalancing) = start_rebalancing()?;
-            complete_rebalancing(Some(rebalancing))?;
-
-            update_token_distribution(distribution!([1000000000, 0]))?;
-            let (_, rebalancing) = start_rebalancing()?;
-            println!("{:#?}", rebalancing);
-
-            delay(WITHDRAW_DELAY / 2);
-            general_pool_withdraw()?;
-
-            update_token_distribution(distribution!([1000000000, 0]))?;
-            let (_, rebalancing) = start_rebalancing()?;
-            println!("{:#?}", rebalancing);
-        }
-        Some("withdraw") => {
-            general_pool_withdraw()?;
-        }
-        Some("11") => {
-            general_pool_deposit(4321)?;
-
-            update_token_distribution(distribution!([10, 10]))?;
-            let (_, rebalancing) = start_rebalancing()?;
-            complete_rebalancing(Some(rebalancing))?;
-
-            update_token_distribution(distribution!([10, 20]))?;
-            let (_, rebalancing) = start_rebalancing()?;
-            complete_rebalancing(Some(rebalancing))?;
-        }
-        Some("empty") => {
-            update_token_distribution(distribution!([1000000000, 0]))?;
-            start_rebalancing()?;
-        }
-        Some("refresh-income") => {
-            general_pool_deposit(1000)?;
-
-            update_token_distribution(distribution!([1000000000, 0]))?;
-            let (_, rebalancing) = start_rebalancing()?;
-            complete_rebalancing(Some(rebalancing))?;
-
-            let (_, rebalancing) = refresh_income()?;
-            println!("{:#?}", rebalancing);
-        }
-        None => {
-            general_pool_deposit(1000)?;
-
-            update_token_distribution(distribution!([500000000, 500000000]))?;
-            let (_, rebalancing) = start_rebalancing()?;
-            complete_rebalancing(Some(rebalancing))?;
-
-            general_pool_withdraw_request(100)?;
-
-            update_token_distribution(distribution!([300000000, 600000000]))?;
-            let (_, rebalancing) = start_rebalancing()?;
-            complete_rebalancing(Some(rebalancing))?;
-
-            update_token_distribution(distribution!([0, 1000000000]))?;
-            let (_, rebalancing) = start_rebalancing()?;
-            delay(WITHDRAW_DELAY / 2);
-            general_pool_withdraw()?;
-            complete_rebalancing(Some(rebalancing))?;
-
-            update_token_distribution(distribution!([100000000, 0]))?;
-            let (_, rebalancing) = start_rebalancing()?;
-            complete_rebalancing(Some(rebalancing))?;
-        }
-        _ => {}
-=======
-
-    if case.is_none(){
+
+    if case.is_none() {
         println!("Migrate token mint not presented");
-        return Ok(())
->>>>>>> eb2754a2
+        return Ok(());
     }
 
-    let token = initialiazed_accounts.token_accounts.get(&case.unwrap()).unwrap();
+    let token = initialiazed_accounts
+        .token_accounts
+        .get(&case.unwrap())
+        .unwrap();
 
     println!("Migrate withdraw requests");
-    general_pool::migrate_general_pool_account(
-        config,
-    )?;
+    general_pool::migrate_general_pool_account(config)?;
     println!("Finished!");
 
     Ok(())

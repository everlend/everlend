use std::path::PathBuf;
use std::process::exit;

use accounts::AccountsCommand;
use clap::{
    crate_description, crate_name, crate_version, value_t, App, AppSettings, Arg, ArgMatches,
    SubCommand,
};
use migrations::MigrationsCommand;
use regex::Regex;
use registry::RegistryCommand;
use rewards::RewardsCommand;
use root::{
    CreateTokenCommand, TestLarixMiningRawCommand, TestQuarryMiningRawCommand, UpdateManagerCommand,
};
use solana_clap_utils::{fee_payer::fee_payer_arg, keypair::signer_from_path};
use solana_client::rpc_client::RpcClient;
use solana_sdk::commitment_config::CommitmentConfig;
use utils::{arg_keypair, arg_path, Config};

use crate::accounts_config::InitializedAccounts;
use crate::collateral_pool::CollateralPoolCommand;
use crate::depositor::DepositorCommand;
use crate::general_pool::{CancelWithdrawRequestCommand, GeneralPoolCommand};
use crate::income_pools::IncomePoolCommand;
use crate::liquidity_oracle::LiquidityOracleCommand;
use crate::multisig::MultisigCommand;
use crate::root::TestCommand;
use crate::root::AnchorEncodeCommand;

mod accounts;
mod accounts_config;
mod collateral_pool;
mod depositor;
mod general_pool;
mod helpers;
mod income_pools;
mod liquidity_mining;
mod liquidity_oracle;
mod migrations;
mod multisig;
mod registry;
mod rewards;
mod root;
mod utils;

pub trait ToolkitCommand<'a> {
    fn get_name(&self) -> &'a str;
    fn get_description(&self) -> &'a str;
    fn get_args(&self) -> Vec<Arg<'a, 'a>>;
    fn get_subcommands(&self) -> Vec<Box<dyn ToolkitCommand<'a>>>;
    fn handle(&self, config: &Config, arg_matches: Option<&ArgMatches>) -> anyhow::Result<()>;
}

fn print_commands(cmd: &dyn ToolkitCommand) {
    let cmds = cmd
        .get_subcommands()
        .into_iter()
        .map(|x| x.get_name())
        .collect::<Vec<&str>>()
        .join("\n\t");

    println!("Available commands:\n\t{}", cmds);
}

#[allow(clippy::borrowed_box)]
fn build_command<'a>(cmd: &Box<dyn ToolkitCommand<'a>>) -> App<'a, 'a> {
    let commands: Vec<App> = cmd
        .get_subcommands()
        .iter()
        .map(|a| -> App { build_command(a) })
        .collect();

    let x = SubCommand::with_name(cmd.get_name())
        .about(cmd.get_description())
        .args(&cmd.get_args())
        .subcommands(commands);

    x
}

const ARG_CONFIG: &str = "config";
const ARG_OWNER: &str = "owner";
const ARG_ACCOUNTS: &str = "accounts";

#[tokio::main]
async fn main() -> anyhow::Result<()> {
    init()
}

fn init() -> anyhow::Result<()> {
    solana_logger::setup_with_default("solana=info");

    let commands: Vec<Box<dyn ToolkitCommand>> = vec![
        Box::new(RegistryCommand),
        Box::new(GeneralPoolCommand),
        Box::new(CollateralPoolCommand),
        Box::new(IncomePoolCommand),
        Box::new(LiquidityOracleCommand),
        Box::new(DepositorCommand),
        Box::new(TestLarixMiningRawCommand),
        Box::new(TestQuarryMiningRawCommand),
        Box::new(CancelWithdrawRequestCommand),
        Box::new(TestCommand),
        Box::new(MigrationsCommand),
        Box::new(AccountsCommand),
        Box::new(UpdateManagerCommand),
        Box::new(MultisigCommand),
        Box::new(CreateTokenCommand),
<<<<<<< HEAD
        Box::new(AnchorEncodeCommand),
=======
        Box::new(RewardsCommand),
>>>>>>> b0665f78
    ];

    let subcommands: Vec<App> = commands
        .iter()
        .map(|a| -> App { build_command(a) })
        .collect();

    let app = App::new(crate_name!())
        .about(crate_description!())
        .version(crate_version!())
        .setting(AppSettings::SubcommandRequiredElseHelp)
        .arg({
            let arg = arg_path(ARG_CONFIG, false)
                .global(true)
                .short("C")
                .help("Configuration file to use");

            if let Some(ref config_file) = *solana_cli_config::CONFIG_FILE {
                arg.default_value(config_file)
            } else {
                arg
            }
        })
        .arg(
            arg_path(ARG_ACCOUNTS, false)
                .global(true)
                .help("Accounts file")
                .short("A"),
        )
        .arg(arg_keypair(ARG_OWNER, false).global(true).help(
            "Specify the token owner account. \
             This may be a keypair file, the ASK keyword. \
             Defaults to the client keypair.",
        ))
        .arg(fee_payer_arg().global(true))
        .subcommands(subcommands)
        .get_matches();

    let (cmd_name, arg_matches) = app.subcommand();

    let config = get_config(arg_matches.unwrap());

    let cmd = commands.iter().find(|x| x.get_name() == cmd_name).unwrap();

    cmd.handle(&config, arg_matches)?;

    Ok(())
}

fn get_config(matches: &ArgMatches) -> Config {
    let mut wallet_manager = None;
    let cli_config = if let Some(config_file) = matches.value_of(ARG_CONFIG) {
        println!("config_file = {:?}", config_file);
        solana_cli_config::Config::load(config_file)
            .map(|mut cfg| {
                let path = PathBuf::from(cfg.keypair_path.clone());
                if !path.is_absolute() {
                    let mut keypair_path = dirs_next::home_dir().expect("home directory");
                    keypair_path.push(path);
                    cfg.keypair_path = keypair_path.to_str().unwrap().to_string();
                }

                cfg
            })
            .unwrap_or_default()
    } else {
        solana_cli_config::Config::default()
    };

    let json_rpc_url = value_t!(matches, "json_rpc_url", String)
        .unwrap_or_else(|_| cli_config.json_rpc_url.clone());
    let network = url_to_moniker(&json_rpc_url);
    println!("network = {:?}", network);

    let owner = signer_from_path(
        matches,
        matches
            .value_of(ARG_OWNER)
            .unwrap_or(&cli_config.keypair_path),
        "owner",
        &mut wallet_manager,
    )
    .unwrap_or_else(|err| {
        eprintln!("Error: {}", err);
        exit(1);
    });

    let fee_payer = signer_from_path(
        matches,
        matches
            .value_of("fee_payer")
            .unwrap_or(&cli_config.keypair_path),
        "fee_payer",
        &mut wallet_manager,
    )
    .unwrap_or_else(|err| {
        eprintln!("Error: {}", err);
        exit(1);
    });

    println!("fee_payer = {:?}", fee_payer);
    println!("owner = {:?}", owner);

    let accounts_path = matches
        .value_of(ARG_ACCOUNTS)
        .unwrap_or(&format!("accounts.{}.yaml", network))
        .to_string();

    Config {
        rpc_client: RpcClient::new_with_commitment(json_rpc_url, CommitmentConfig::confirmed()),
        owner,
        fee_payer,
        network,
        accounts_path,
    }
}

pub fn url_to_moniker(url: &str) -> String {
    let re = Regex::new(r"devnet|mainnet|localhost|testnet").unwrap();
    let cap = &re.captures(url).unwrap()[0];

    match cap {
        "mainnet" => "mainnet-beta",
        _ => cap,
    }
    .to_string()
}<|MERGE_RESOLUTION|>--- conflicted
+++ resolved
@@ -107,11 +107,8 @@
         Box::new(UpdateManagerCommand),
         Box::new(MultisigCommand),
         Box::new(CreateTokenCommand),
-<<<<<<< HEAD
+        Box::new(RewardsCommand),
         Box::new(AnchorEncodeCommand),
-=======
-        Box::new(RewardsCommand),
->>>>>>> b0665f78
     ];
 
     let subcommands: Vec<App> = commands

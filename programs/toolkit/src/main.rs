<<<<<<< HEAD
extern crate core;

use core::time;
use std::convert::TryInto;
use std::{collections::HashMap, process::exit, thread};

use anyhow::bail;
=======
use std::collections::BTreeMap;
use std::{collections::HashMap, process::exit, str::FromStr};

>>>>>>> 7c3e8348
use clap::{
    crate_description, crate_name, crate_version, value_t, App, AppSettings, Arg, SubCommand,
};
use regex::Regex;
<<<<<<< HEAD
use solana_account_decoder::parse_token::UiTokenAmount;
use solana_clap_utils::input_parsers::{pubkey_of, pubkeys_of};
use solana_clap_utils::input_validators::is_pubkey;
=======
>>>>>>> 7c3e8348
use solana_clap_utils::{
    fee_payer::fee_payer_arg,
    input_parsers::{keypair_of, pubkey_of, value_of},
    input_validators::{is_amount, is_keypair, is_pubkey},
    keypair::signer_from_path,
};
use solana_client::client_error::ClientError;
use solana_client::rpc_client::RpcClient;
use solana_program::pubkey::Pubkey;
use solana_sdk::commitment_config::CommitmentConfig;
use spl_associated_token_account::get_associated_token_address;

use accounts_config::*;
<<<<<<< HEAD
use everlend_depositor::{
    find_rebalancing_program_address,
    state::{Rebalancing, RebalancingOperation},
};
use everlend_general_pool::state::WITHDRAW_DELAY;
use everlend_liquidity_oracle::state::DistributionArray;
use everlend_registry::state::PoolMarketsConfig;
use everlend_registry::{
    find_config_program_address,
    state::{RegistryConfig, SetRegistryConfigParams, TOTAL_DISTRIBUTIONS},
};
use everlend_utils::integrations::{self, MoneyMarket, MoneyMarketPubkeys};
=======
use commands::*;
use everlend_liquidity_oracle::state::DistributionArray;
use everlend_registry::state::{SetRegistryConfigParams, TOTAL_DISTRIBUTIONS};
use everlend_utils::integrations::MoneyMarket;
>>>>>>> 7c3e8348
use general_pool::get_withdrawal_requests;
use utils::*;

use crate::general_pool::get_general_pool_market;

mod accounts_config;
<<<<<<< HEAD
=======
mod commands;
mod commands_multisig;
mod commands_test;
>>>>>>> 7c3e8348
mod depositor;
mod general_pool;
mod income_pools;
mod liquidity_oracle;
<<<<<<< HEAD
mod registry;
mod ulp;
mod utils;

/// Generates fixed distribution from slice
#[macro_export]
macro_rules! distribution {
    ($distribuition:expr) => {{
        let mut new_distribuition = DistributionArray::default();
        new_distribuition[..$distribuition.len()].copy_from_slice(&$distribuition);
        new_distribuition
    }};
}
=======
mod multisig;
mod registry;
mod ulp;
mod utils;
>>>>>>> 7c3e8348

pub fn url_to_moniker(url: &str) -> String {
    let re = Regex::new(r"devnet|mainnet|localhost|testnet").unwrap();
    let cap = &re.captures(url).unwrap()[0];

    match cap {
        "mainnet" => "mainnet-beta",
        _ => cap,
    }
    .to_string()
}

<<<<<<< HEAD
async fn command_create_registry(
    config: &Config,
    keypair: Option<Keypair>,
    pool_markets_cfg: PoolMarketsConfig,
) -> anyhow::Result<()> {
    let payer_pubkey = config.fee_payer.pubkey();
    println!("Fee payer: {}", payer_pubkey);

    let default_accounts = get_default_accounts(config);
    let mut initialiazed_accounts = get_initialized_accounts(config);

    let port_finance_program_id = default_accounts.port_finance_program_id;
    let larix_program_id = default_accounts.larix_program_id;

    let registry_pubkey = registry::init(config, keypair)?;
    let mut registry_config = SetRegistryConfigParams {
        general_pool_program_id: everlend_general_pool::id(),
        ulp_program_id: everlend_ulp::id(),
        liquidity_oracle_program_id: everlend_liquidity_oracle::id(),
        depositor_program_id: everlend_depositor::id(),
        income_pools_program_id: everlend_income_pools::id(),
        money_market_program_ids: [Pubkey::default(); TOTAL_DISTRIBUTIONS],
        refresh_income_interval: REFRESH_INCOME_INTERVAL,
    };
    registry_config.money_market_program_ids[0] = port_finance_program_id;
    registry_config.money_market_program_ids[1] = larix_program_id;

    println!("registry_config = {:#?}", registry_config);

    registry::set_registry_config(config, &registry_pubkey, registry_config, pool_markets_cfg)?;

    initialiazed_accounts.payer = payer_pubkey;
    initialiazed_accounts.registry = registry_pubkey;

    initialiazed_accounts
        .save(&format!("accounts.{}.yaml", config.network))
        .unwrap();

    Ok(())
}

async fn command_create_general_pool_market(
    config: &Config,
    keypair: Option<Keypair>,
) -> anyhow::Result<()> {
    let mut initialiazed_accounts = get_initialized_accounts(config);

    let general_pool_market_pubkey = general_pool::create_market(config, keypair)?;

    initialiazed_accounts.general_pool_market = general_pool_market_pubkey;

    initialiazed_accounts
        .save(&format!("accounts.{}.yaml", config.network))
        .unwrap();

    Ok(())
}

async fn command_create_income_pool_market(
    config: &Config,
    keypair: Option<Keypair>,
) -> anyhow::Result<()> {
    let mut initialiazed_accounts = get_initialized_accounts(config);

    let income_pool_market_pubkey =
        income_pools::create_market(config, keypair, &initialiazed_accounts.general_pool_market)?;

    initialiazed_accounts.income_pool_market = income_pool_market_pubkey;

    initialiazed_accounts
        .save(&format!("accounts.{}.yaml", config.network))
        .unwrap();

    Ok(())
}

async fn command_create_mm_pool_market(
    config: &Config,
    keypair: Option<Keypair>,
    money_market: MoneyMarket,
) -> anyhow::Result<()> {
    let mut initialiazed_accounts = get_initialized_accounts(config);

    let mm_pool_market_pubkey = ulp::create_market(config, keypair)?;

    initialiazed_accounts.mm_pool_markets[money_market as usize] = mm_pool_market_pubkey;

    initialiazed_accounts
        .save(&format!("accounts.{}.yaml", config.network))
        .unwrap();

    Ok(())
}

async fn command_create_liquidity_oracle(
    config: &Config,
    keypair: Option<Keypair>,
) -> anyhow::Result<()> {
    let mut initialiazed_accounts = get_initialized_accounts(config);

    let liquidity_oracle_pubkey = liquidity_oracle::init(config, keypair)?;

    initialiazed_accounts.liquidity_oracle = liquidity_oracle_pubkey;

    initialiazed_accounts
        .save(&format!("accounts.{}.yaml", config.network))
        .unwrap();

    Ok(())
}

async fn command_create_depositor(config: &Config, keypair: Option<Keypair>) -> anyhow::Result<()> {
    let mut initialiazed_accounts = get_initialized_accounts(config);

    let depositor_pubkey = depositor::init(
        config,
        &initialiazed_accounts.registry,
        keypair,
        &initialiazed_accounts.general_pool_market,
        &initialiazed_accounts.income_pool_market,
        &initialiazed_accounts.liquidity_oracle,
    )?;

    initialiazed_accounts.depositor = depositor_pubkey;

    initialiazed_accounts
        .save(&format!("accounts.{}.yaml", config.network))
        .unwrap();

    Ok(())
}

async fn command_create_token_accounts(
    config: &Config,
    required_mints: Vec<&str>,
) -> anyhow::Result<()> {
    let payer_pubkey = config.fee_payer.pubkey();
    let default_accounts = get_default_accounts(config);
    let mut initialiazed_accounts = get_initialized_accounts(config);

    let mint_map = HashMap::from([
        ("SOL".to_string(), default_accounts.sol_mint),
        ("USDC".to_string(), default_accounts.usdc_mint),
        ("USDT".to_string(), default_accounts.usdt_mint),
    ]);

    let collateral_mint_map = HashMap::from([
        ("SOL".to_string(), default_accounts.sol_collateral),
        ("USDC".to_string(), default_accounts.usdc_collateral),
        ("USDT".to_string(), default_accounts.usdt_collateral),
    ]);

    let mut distribution = DistributionArray::default();
    distribution[0] = 0;
    distribution[1] = 0;

    println!("Prepare borrow authority");
    let (depositor_authority, _) = &everlend_utils::find_program_address(
        &everlend_depositor::id(),
        &initialiazed_accounts.depositor,
    );

    for key in required_mints {
        let mint = mint_map.get(key).unwrap();
        let collateral_mints = collateral_mint_map.get(key).unwrap();

        println!("General pool");
        let (general_pool_pubkey, general_pool_token_account, general_pool_mint) =
            general_pool::create_pool(config, &initialiazed_accounts.general_pool_market, mint)?;

        println!("Payer token account");
        let token_account = get_associated_token_address(&payer_pubkey, mint);
        println!("Payer pool account");
        // let pool_account = get_associated_token_address(&payer_pubkey, &general_pool_mint);
        let pool_account =
            spl_create_associated_token_account(config, &payer_pubkey, &general_pool_mint)?;

        println!("Income pool");
        let (income_pool_pubkey, income_pool_token_account) =
            income_pools::create_pool(config, &initialiazed_accounts.income_pool_market, mint)?;

        // MM Pools
        println!("MM Pool: Port Finance");
        let (
            port_finance_mm_pool_pubkey,
            port_finance_mm_pool_token_account,
            port_finance_mm_pool_mint,
        ) = ulp::create_pool(
            config,
            &initialiazed_accounts.mm_pool_markets[0],
            &collateral_mints[0],
        )?;

        println!("MM Pool: Larix");
        let (larix_mm_pool_pubkey, larix_mm_pool_token_account, larix_mm_pool_mint) =
            ulp::create_pool(
                config,
                &initialiazed_accounts.mm_pool_markets[1],
                &collateral_mints[1],
            )?;

        liquidity_oracle::create_token_distribution(
            config,
            &initialiazed_accounts.liquidity_oracle,
            mint,
            &distribution,
        )?;

        // Transit accounts
        let liquidity_transit_pubkey =
            depositor::create_transit(config, &initialiazed_accounts.depositor, mint, None)?;

        // Reserve
        println!("Reserve transit");
        let _liquidity_reserve_transit_pubkey = depositor::create_transit(
            config,
            &initialiazed_accounts.depositor,
            mint,
            Some("reserve".to_string()),
        )?;
        // spl_token_transfer(
        //     config,
        //     &token_account,
        //     &liquidity_reserve_transit_pubkey,
        //     10000,
        // )?;

        depositor::create_transit(
            config,
            &initialiazed_accounts.depositor,
            &collateral_mints[0],
            None,
        )?;
        depositor::create_transit(
            config,
            &initialiazed_accounts.depositor,
            &collateral_mints[1],
            None,
        )?;

        depositor::create_transit(
            config,
            &initialiazed_accounts.depositor,
            &port_finance_mm_pool_mint,
            None,
        )?;
        depositor::create_transit(
            config,
            &initialiazed_accounts.depositor,
            &larix_mm_pool_mint,
            None,
        )?;

        // Borrow authorities
        general_pool::create_pool_borrow_authority(
            config,
            &initialiazed_accounts.general_pool_market,
            &general_pool_pubkey,
            depositor_authority,
            10_000, // 100%
        )?;

        initialiazed_accounts.token_accounts.insert(
            key.to_string(),
            TokenAccounts {
                mint: *mint,
                liquidity_token_account: token_account,
                collateral_token_account: pool_account,
                general_pool: general_pool_pubkey,
                general_pool_token_account,
                general_pool_mint,
                income_pool: income_pool_pubkey,
                income_pool_token_account,
                mm_pools: vec![
                    MoneyMarketAccounts {
                        pool: port_finance_mm_pool_pubkey,
                        pool_token_account: port_finance_mm_pool_token_account,
                        token_mint: collateral_mints[0],
                        pool_mint: port_finance_mm_pool_mint,
                    },
                    MoneyMarketAccounts {
                        pool: larix_mm_pool_pubkey,
                        pool_token_account: larix_mm_pool_token_account,
                        token_mint: collateral_mints[1],
                        pool_mint: larix_mm_pool_mint,
                    },
                ],
                liquidity_transit: liquidity_transit_pubkey,
            },
        );
    }

    initialiazed_accounts
        .save(&format!("accounts.{}.yaml", config.network))
        .unwrap();

    Ok(())
}

async fn command_add_reserve_liquidity(
    config: &Config,
    mint_key: &str,
    amount: u64,
) -> anyhow::Result<()> {
    let payer_pubkey = config.fee_payer.pubkey();
    let default_accounts = get_default_accounts(config);
    let initialiazed_accounts = get_initialized_accounts(config);

    let mint_map = HashMap::from([
        ("SOL".to_string(), default_accounts.sol_mint),
        ("USDC".to_string(), default_accounts.usdc_mint),
        ("USDT".to_string(), default_accounts.usdt_mint),
    ]);
    let mint = mint_map.get(mint_key).unwrap();

    let (liquidity_reserve_transit_pubkey, _) = everlend_depositor::find_transit_program_address(
        &everlend_depositor::id(),
        &initialiazed_accounts.depositor,
        mint,
        "reserve",
    );

    let token_account = get_associated_token_address(&payer_pubkey, mint);

    println!(
        "Transfer {} lamports of {} to reserve liquidity account",
        amount, mint_key
    );

    spl_token_transfer(
        config,
        &token_account,
        &liquidity_reserve_transit_pubkey,
        amount,
    )?;

    Ok(())
}

=======
>>>>>>> 7c3e8348
async fn command_create(
    config: &Config,
    accounts_path: &str,
    required_mints: Vec<&str>,
) -> anyhow::Result<()> {
    let payer_pubkey = config.fee_payer.pubkey();
    println!("Fee payer: {}", payer_pubkey);

    let default_accounts = config.get_default_accounts();

    let mint_map = HashMap::from([
        ("SOL".to_string(), default_accounts.sol_mint),
        ("USDC".to_string(), default_accounts.usdc_mint),
        ("USDT".to_string(), default_accounts.usdt_mint),
        ("mSOL".to_string(), default_accounts.msol_mint),
        ("stSOL".to_string(), default_accounts.stsol_mint),
        ("soBTC".to_string(), default_accounts.sobtc_mint),
        ("ETHw".to_string(), default_accounts.ethw_mint),
        ("USTw".to_string(), default_accounts.ustw_mint),
        ("FTTw".to_string(), default_accounts.fttw_mint),
        ("RAY".to_string(), default_accounts.ray_mint),
        ("SRM".to_string(), default_accounts.srm_mint),
    ]);

    let collateral_mint_map = HashMap::from([
        ("SOL".to_string(), default_accounts.sol_collateral),
        ("USDC".to_string(), default_accounts.usdc_collateral),
        ("USDT".to_string(), default_accounts.usdt_collateral),
        ("mSOL".to_string(), default_accounts.msol_collateral),
        ("stSOL".to_string(), default_accounts.stsol_collateral),
        ("soBTC".to_string(), default_accounts.sobtc_collateral),
        ("ETHw".to_string(), default_accounts.ethw_collateral),
        ("USTw".to_string(), default_accounts.ustw_collateral),
        ("FTTw".to_string(), default_accounts.fttw_collateral),
        ("RAY".to_string(), default_accounts.ray_collateral),
        ("SRM".to_string(), default_accounts.srm_collateral),
    ]);

<<<<<<< HEAD
    let port_finance_program_id = default_accounts.port_finance_program_id;
    let larix_program_id = default_accounts.larix_program_id;

    let general_pool_market_pubkey = general_pool::create_market(config, None)?;
    let income_pool_market_pubkey =
        income_pools::create_market(config, None, &general_pool_market_pubkey)?;

    let port_finance_mm_pool_market_pubkey = ulp::create_market(config, None)?;
    let larix_mm_pool_market_pubkey = ulp::create_market(config, None)?;

=======
>>>>>>> 7c3e8348
    println!("Registry");
    let registry_pubkey = registry::init(config, None)?;
    let mut registry_config = SetRegistryConfigParams {
        general_pool_program_id: everlend_general_pool::id(),
        ulp_program_id: everlend_ulp::id(),
        liquidity_oracle_program_id: everlend_liquidity_oracle::id(),
        depositor_program_id: everlend_depositor::id(),
        income_pools_program_id: everlend_income_pools::id(),
        money_market_program_ids: [Pubkey::default(); TOTAL_DISTRIBUTIONS],
        refresh_income_interval: REFRESH_INCOME_INTERVAL,
    };
    registry_config.money_market_program_ids[0] = default_accounts.port_finance_program_id;
    registry_config.money_market_program_ids[1] = default_accounts.larix_program_id;
    registry_config.money_market_program_ids[2] = default_accounts.solend_program_id;

    println!("registry_config = {:#?}", registry_config);

    let mut pool_markets_cfg = PoolMarketsConfig {
        general_pool_market: general_pool_market_pubkey,
        income_pool_market: income_pool_market_pubkey,
        ulp_pool_markets: Default::default(),
    };

    pool_markets_cfg.ulp_pool_markets[0] = port_finance_mm_pool_market_pubkey;
    pool_markets_cfg.ulp_pool_markets[1] = larix_mm_pool_market_pubkey;

<<<<<<< HEAD
    registry::set_registry_config(config, &registry_pubkey, registry_config, pool_markets_cfg)?;
=======
    let mm_pool_markets = vec![
        ulp::create_market(config, None)?,
        ulp::create_market(config, None)?,
        ulp::create_market(config, None)?,
    ];
>>>>>>> 7c3e8348

    println!("Liquidity oracle");
    let liquidity_oracle_pubkey = liquidity_oracle::init(config, None)?;
    let mut distribution = DistributionArray::default();
    distribution[0] = 0;
    distribution[1] = 0;

    println!("Depositor");
    let depositor_pubkey = depositor::init(
        config,
        &registry_pubkey,
        None,
        &general_pool_market_pubkey,
        &income_pool_market_pubkey,
        &liquidity_oracle_pubkey,
    )?;

    println!("Prepare borrow authority");
    let (depositor_authority, _) =
        &everlend_utils::find_program_address(&everlend_depositor::id(), &depositor_pubkey);

    let mut token_accounts = BTreeMap::new();

    for key in required_mints {
        let mint = mint_map.get(key).unwrap();
        let collateral_mints: Vec<(Pubkey, Pubkey)> = collateral_mint_map
            .get(key)
            .unwrap()
            .iter()
            .zip(mm_pool_markets.iter())
            .filter_map(|(collateral_mint, mm_pool_market_pubkey)| {
                collateral_mint.map(|coll_mint| (coll_mint, *mm_pool_market_pubkey))
            })
            .collect();

        let (general_pool_pubkey, general_pool_token_account, general_pool_mint) =
            general_pool::create_pool(config, &general_pool_market_pubkey, mint)?;

        let token_account = get_associated_token_address(&payer_pubkey, mint);
        let pool_account =
            spl_create_associated_token_account(config, &payer_pubkey, &general_pool_mint)?;

        let (income_pool_pubkey, income_pool_token_account) =
            income_pools::create_pool(config, &income_pool_market_pubkey, mint)?;

        // MM Pools
        let mm_pool_pubkeys = collateral_mints
            .iter()
            .map(|(collateral_mint, mm_pool_market_pubkey)| {
                println!("MM Pool: {}", collateral_mint);
                ulp::create_pool(config, mm_pool_market_pubkey, collateral_mint)
            })
            .collect::<Result<Vec<(Pubkey, Pubkey, Pubkey)>, ClientError>>()?;

        liquidity_oracle::create_token_distribution(
            config,
            &liquidity_oracle_pubkey,
            mint,
            &distribution,
        )?;

        // Transit accounts
        let liquidity_transit_pubkey =
            depositor::create_transit(config, &depositor_pubkey, mint, None)?;

        // Reserve
        println!("Reserve transit");
        let liquidity_reserve_transit_pubkey = depositor::create_transit(
            config,
            &depositor_pubkey,
            mint,
            Some("reserve".to_string()),
        )?;
        spl_token_transfer(
            config,
            &token_account,
            &liquidity_reserve_transit_pubkey,
            10000,
        )?;

        collateral_mints
            .iter()
            .map(|(collateral_mint, _mm_pool_market_pubkey)| {
                depositor::create_transit(config, &depositor_pubkey, collateral_mint, None)
            })
            .collect::<Result<Vec<Pubkey>, ClientError>>()?;

        mm_pool_pubkeys
            .iter()
            .map(|(_, _, mm_pool_miny)| {
                depositor::create_transit(config, &depositor_pubkey, mm_pool_miny, None)
            })
            .collect::<Result<Vec<Pubkey>, ClientError>>()?;

        let mm_pools = collateral_mints
            .iter()
            .zip(mm_pool_pubkeys)
            .map(
                |(
                    (collateral_mint, _mm_pool_market_pubkey),
                    (mm_pool_pubkey, mm_pool_token_account, mm_pool_mint),
                )| {
                    MoneyMarketAccounts {
                        pool: mm_pool_pubkey,
                        pool_token_account: mm_pool_token_account,
                        token_mint: *collateral_mint,
                        pool_mint: mm_pool_mint,
                    }
                },
            )
            .collect();

        // Borrow authorities
        general_pool::create_pool_borrow_authority(
            config,
            &general_pool_market_pubkey,
            &general_pool_pubkey,
            depositor_authority,
            10_000, // 100%
        )?;

        token_accounts.insert(
            key.to_string(),
            TokenAccounts {
                mint: *mint,
                liquidity_token_account: token_account,
                collateral_token_account: pool_account,
                general_pool: general_pool_pubkey,
                general_pool_token_account,
                general_pool_mint,
                income_pool: income_pool_pubkey,
                income_pool_token_account,
                mm_pools,
                liquidity_transit: liquidity_transit_pubkey,
            },
        );
    }

    let initialized_accounts = InitializedAccounts {
        payer: payer_pubkey,
        registry: registry_pubkey,
        general_pool_market: general_pool_market_pubkey,
        income_pool_market: income_pool_market_pubkey,
        mm_pool_markets,
        token_accounts,
        liquidity_oracle: liquidity_oracle_pubkey,
        depositor: depositor_pubkey,
    };

    initialized_accounts.save(accounts_path).unwrap();

    Ok(())
}

async fn command_info(config: &Config, accounts_path: &str) -> anyhow::Result<()> {
    let initialiazed_accounts = InitializedAccounts::load(accounts_path).unwrap_or_default();
    let default_accounts = config.get_default_accounts();

    println!("fee_payer: {:?}", config.fee_payer.pubkey());
    println!("default_accounts = {:#?}", default_accounts);
    println!("{:#?}", initialiazed_accounts);

    println!(
        "{:#?}",
        get_general_pool_market(config, &initialiazed_accounts.general_pool_market)?
    );

    for (_, token_accounts) in initialiazed_accounts.token_accounts {
        println!("mint = {:?}", token_accounts.mint);
        let (withdraw_requests_pubkey, withdraw_requests) = get_withdrawal_requests(
            config,
            &initialiazed_accounts.general_pool_market,
            &token_accounts.mint,
        )?;
        println!("{:#?}", (withdraw_requests_pubkey, &withdraw_requests));
    }

    Ok(())
}

async fn command_run_migrate(
    config: &Config,
    accounts_path: &str,
    case: Option<String>,
) -> anyhow::Result<()> {
    let initialiazed_accounts = InitializedAccounts::load(accounts_path).unwrap_or_default();
<<<<<<< HEAD
    println!("default_accounts = {:#?}", default_accounts);

    let InitializedAccounts {
        payer: _,
        registry,
        general_pool_market,
        income_pool_market,
        mm_pool_markets,
        token_accounts,
        liquidity_oracle,
        depositor,
    } = initialiazed_accounts;

    let (registry_config_pubkey, _) =
        find_config_program_address(&everlend_registry::id(), &registry);
    let registry_config_account = config.rpc_client.get_account(&registry_config_pubkey)?;
    let registry_config = RegistryConfig::unpack(&registry_config_account.data).unwrap();

    let sol = token_accounts.get("SOL").unwrap();

    let sol_oracle = default_accounts.sol_oracle;
    let port_finance_pubkeys = integrations::spl_token_lending::AccountPubkeys {
        reserve: default_accounts.port_finance_reserve_sol,
        reserve_liquidity_supply: default_accounts.port_finance_reserve_sol_supply,
        reserve_liquidity_oracle: sol_oracle,
        lending_market: default_accounts.port_finance_lending_market,
    };
    let larix_pubkeys = integrations::larix::AccountPubkeys {
        reserve: default_accounts.larix_reserve_sol,
        reserve_liquidity_supply: default_accounts.larix_reserve_sol_supply,
        reserve_liquidity_oracle: sol_oracle,
        lending_market: default_accounts.larix_lending_market,
    };

    let get_balance = |pk: &Pubkey| config.rpc_client.get_token_account_balance(pk);

    let print_balance = |v: (UiTokenAmount, UiTokenAmount)| {
        println!(
            "Balance:\n\
             - liquidity_transit: {}\n\
             - general_pool_token_account: {}",
            v.0.amount, v.1.amount
        );
    };

    let update_token_distribution = |d: DistributionArray| {
        liquidity_oracle::update_token_distribution(config, &liquidity_oracle, &sol.mint, &d)
    };

    let withdraw_requests =
        || get_withdrawal_request_accounts(config, &general_pool_market, &sol.mint);

    let start_rebalancing = || {
        println!("Rebalancing");
        depositor::start_rebalancing(
            config,
            &registry,
            &depositor,
            &sol.mint,
            &general_pool_market,
            &sol.general_pool_token_account,
            &liquidity_oracle,
            false,
        )
    };

    let refresh_income = || {
        println!("Rebalancing (Refresh income)");
        depositor::start_rebalancing(
            config,
            &registry,
            &depositor,
            &sol.mint,
            &general_pool_market,
            &sol.general_pool_token_account,
            &liquidity_oracle,
            true,
        )
    };

    let deposit = |i: usize| {
        println!("Rebalancing: Deposit: {}", i);
        let pubkeys = match i {
            1 => MoneyMarketPubkeys::Larix(larix_pubkeys.clone()),
            _ => MoneyMarketPubkeys::SPL(port_finance_pubkeys.clone()),
        };

        depositor::deposit(
            config,
            &registry,
            &depositor,
            &mm_pool_markets[i],
            &sol.mm_pools[i].pool_token_account,
            &sol.mint,
            &sol.mm_pools[i].token_mint,
            &sol.mm_pools[i].pool_mint,
            &registry_config.money_market_program_ids[i],
            integrations::deposit_accounts(&registry_config.money_market_program_ids[i], &pubkeys),
        )
    };

    let withdraw = |i| {
        println!("Rebalancing: Withdraw: {}", i);
        let pubkeys = match i {
            1 => MoneyMarketPubkeys::Larix(larix_pubkeys.clone()),
            _ => MoneyMarketPubkeys::SPL(port_finance_pubkeys.clone()),
        };

        depositor::withdraw(
            config,
            &registry,
            &depositor,
            &income_pool_market,
            &sol.income_pool_token_account,
            &mm_pool_markets[i],
            &sol.mm_pools[i].pool_token_account,
            &sol.mm_pools[i].token_mint,
            &sol.mint,
            &sol.mm_pools[i].pool_mint,
            &registry_config.money_market_program_ids[i],
            integrations::withdraw_accounts(&registry_config.money_market_program_ids[i], &pubkeys),
        )
    };

    let complete_rebalancing = |rebalancing: Option<Rebalancing>| -> anyhow::Result<()> {
        let rebalancing = rebalancing.or_else(|| {
            let (rebalancing_pubkey, _) =
                find_rebalancing_program_address(&everlend_depositor::id(), &depositor, &sol.mint);
            config
                .rpc_client
                .get_account(&rebalancing_pubkey)
                .ok()
                .and_then(|a| Rebalancing::unpack(&a.data).ok())
        });

        if rebalancing.is_none() {
            return Ok(());
        }
=======
>>>>>>> 7c3e8348

    if case.is_none() {
        println!("Migrate token mint not presented");
        return Ok(());
    }

    let token = initialiazed_accounts
        .token_accounts
        .get(&case.unwrap())
        .unwrap();

    println!("Migrate withdraw requests");
    general_pool::migrate_general_pool_account(config)?;
    println!("Finished!");

    Ok(())
}

#[tokio::main]
async fn main() -> anyhow::Result<()> {
    let matches = App::new(crate_name!())
        .about(crate_description!())
        .version(crate_version!())
        .setting(AppSettings::SubcommandRequiredElseHelp)
        .arg({
            let arg = Arg::with_name("config_file")
                .short("C")
                .long("config")
                .value_name("PATH")
                .takes_value(true)
                .global(true)
                .help("Configuration file to use");
            if let Some(ref config_file) = *solana_cli_config::CONFIG_FILE {
                arg.default_value(config_file)
            } else {
                arg
            }
        })
        .arg(
            Arg::with_name("verbose")
                .short("v")
                .long("verbose")
                .takes_value(false)
                .global(true)
                .help("Show additional information"),
        )
        .arg(
            Arg::with_name("owner")
                .long("owner")
                .value_name("KEYPAIR")
                .validator(is_keypair)
                .takes_value(true)
                .global(true)
                .help(
                    "Specify the token owner account. \
                     This may be a keypair file, the ASK keyword. \
                     Defaults to the client keypair.",
                ),
        )
        .arg(fee_payer_arg().global(true))
        .subcommand(
            SubCommand::with_name("create-registry")
                .about("Create a new registry")
                .arg(
                    Arg::with_name("keypair")
                        .long("keypair")
                        .validator(is_keypair)
                        .value_name("KEYPAIR")
                        .takes_value(true)
                        .help("Keypair [default: new keypair]"),
                )
                .arg(
                    Arg::with_name("general-pool-market")
                        .short("gpm")
                        .required(true)
                        .validator(is_pubkey)
                        .value_name("PUBKEY")
                        .takes_value(true)
                        .help("General pool market pubkey"),
                )
                .arg(
                    Arg::with_name("income-pool-market")
                        .short("ipm")
                        .required(true)
                        .validator(is_pubkey)
                        .value_name("PUBKEY")
                        .takes_value(true)
                        .help("Income pool market pubkey"),
                )
                .arg(
                    Arg::with_name("ulp-pool-markets")
                        .short("upm")
                        .required(true)
                        .multiple(true)
                        .min_values(1)
                        .max_values(TOTAL_DISTRIBUTIONS as u64)
                        .validator(is_pubkey)
                        .value_name("PUBKEY")
                        .takes_value(true)
                        .help("ULP pool market pubkey"),
                ),
        )
        .subcommand(
            SubCommand::with_name("create-general-pool-market")
                .about("Create a new general pool market")
                .arg(
                    Arg::with_name("keypair")
                        .long("keypair")
                        .validator(is_keypair)
                        .value_name("KEYPAIR")
                        .takes_value(true)
                        .help("Keypair [default: new keypair]"),
                ),
        )
        .subcommand(
            SubCommand::with_name("create-income-pool-market")
                .about("Create a new income pool market")
                .arg(
                    Arg::with_name("keypair")
                        .validator(is_keypair)
                        .long("keypair")
                        .value_name("KEYPAIR")
                        .takes_value(true)
                        .help("Keypair [default: new keypair]"),
                ),
        )
        .subcommand(
            SubCommand::with_name("create-mm-pool-market")
                .about("Create a new MM pool market")
                .arg(
                    Arg::with_name("money-market")
                        .short("mm")
                        .long("money-market")
                        .value_name("NUMBER")
                        .takes_value(true)
                        .required(true)
                        .help("Money market index"),
                )
                .arg(
                    Arg::with_name("keypair")
                        .long("keypair")
                        .validator(is_keypair)
                        .value_name("KEYPAIR")
                        .takes_value(true)
                        .help("Keypair [default: new keypair]"),
                ),
        )
        .subcommand(
            SubCommand::with_name("create-liquidity-oracle")
                .about("Create a new liquidity oracle")
                .arg(
                    Arg::with_name("keypair")
                        .long("keypair")
                        .validator(is_keypair)
                        .value_name("KEYPAIR")
                        .takes_value(true)
                        .help("Keypair [default: new keypair]"),
                ),
        )
        .subcommand(
            SubCommand::with_name("create-depositor")
                .about("Create a new depositor")
                .arg(
                    Arg::with_name("keypair")
                        .long("keypair")
                        .validator(is_keypair)
                        .value_name("KEYPAIR")
                        .takes_value(true)
                        .help("Keypair [default: new keypair]"),
                ),
        )
        .subcommand(
            SubCommand::with_name("create-token-accounts")
                .about("Create a new token accounts")
                .arg(
                    Arg::with_name("mints")
                        .multiple(true)
                        .long("mints")
                        .short("m")
                        .required(true)
                        .min_values(1)
                        .takes_value(true),
                ),
        )
        .subcommand(
            SubCommand::with_name("add-reserve-liquidity")
                .about("Transfer liquidity to reserve account")
                .arg(
                    Arg::with_name("mint")
                        .long("mint")
                        .short("m")
                        .required(true)
                        .takes_value(true),
                )
                .arg(
                    Arg::with_name("amount")
                        .long("amount")
                        .validator(is_amount)
                        .value_name("NUMBER")
                        .takes_value(true)
                        .required(true)
                        .help("Liquidity amount"),
                ),
        )
        .subcommand(
            SubCommand::with_name("create")
                .about("Create a new accounts")
                .arg(
                    Arg::with_name("mints")
                        .multiple(true)
                        .long("mints")
                        .short("m")
                        .required(true)
                        .min_values(1)
                        .takes_value(true),
                )
                .arg(
                    Arg::with_name("accounts")
                        .short("A")
                        .long("accounts")
                        .value_name("PATH")
                        .takes_value(true)
                        .help("Accounts file"),
                ),
        )
        .subcommand(
            SubCommand::with_name("info")
                .about("Print out env information")
                .arg(
                    Arg::with_name("accounts")
                        .short("A")
                        .long("accounts")
                        .value_name("PATH")
                        .takes_value(true)
                        .help("Accounts file"),
                ),
        )
        .subcommand(
            SubCommand::with_name("test")
                .about("Run a test")
                .arg(
                    Arg::with_name("case")
                        .value_name("NAME")
                        .takes_value(true)
                        .index(1)
                        .help("Case"),
                )
                .arg(
                    Arg::with_name("accounts")
                        .short("A")
                        .long("accounts")
                        .value_name("PATH")
                        .takes_value(true)
                        .help("Accounts file"),
                ),
        )
        .subcommand(
            SubCommand::with_name("multisig")
                .about("Multisig")
                .subcommand(
                    SubCommand::with_name("create")
                        .about("Create a new multisig")
                        .arg(
                            Arg::with_name("owners")
                                .multiple(true)
                                .long("owners")
                                .required(true)
                                .min_values(1)
                                .takes_value(true),
                        )
                        .arg(
                            Arg::with_name("threshold")
                                .short("th")
                                .long("threshold")
                                .value_name("NUMBER")
                                .takes_value(true)
                                .required(true)
                                .help("Threshold"),
                        ),
                )
                .subcommand(
                    SubCommand::with_name("propose-upgrade")
                        .about("Propose program upgrade")
                        .arg(
                            Arg::with_name("program")
                                .long("program")
                                .validator(is_pubkey)
                                .value_name("ADDRESS")
                                .takes_value(true)
                                .required(true)
                                .help("Program pubkey"),
                        )
                        .arg(
                            Arg::with_name("buffer")
                                .long("buffer")
                                .validator(is_pubkey)
                                .value_name("ADDRESS")
                                .takes_value(true)
                                .required(true)
                                .help("Buffer pubkey"),
                        )
                        .arg(
                            Arg::with_name("spill")
                                .long("spill")
                                .validator(is_pubkey)
                                .value_name("ADDRESS")
                                .takes_value(true)
                                .required(true)
                                .help("Spill pubkey"),
                        )
                        .arg(
                            Arg::with_name("multisig")
                                .long("multisig")
                                .validator(is_pubkey)
                                .value_name("ADDRESS")
                                .takes_value(true)
                                .required(true)
                                .help("Multisig pubkey"),
                        ),
                )
                .subcommand(
                    SubCommand::with_name("approve")
                        .about("Approve transaction")
                        .arg(
                            Arg::with_name("transaction")
                                .long("transaction")
                                .short("tx")
                                .validator(is_pubkey)
                                .value_name("ADDRESS")
                                .takes_value(true)
                                .required(true)
                                .help("Transaction account pubkey"),
                        )
                        .arg(
                            Arg::with_name("multisig")
                                .long("multisig")
                                .validator(is_pubkey)
                                .value_name("ADDRESS")
                                .takes_value(true)
                                .required(true)
                                .help("Multisig pubkey"),
                        ),
                )
                .subcommand(
                    SubCommand::with_name("execute")
                        .about("Execute transaction")
                        .arg(
                            Arg::with_name("transaction")
                                .long("transaction")
                                .validator(is_pubkey)
                                .value_name("ADDRESS")
                                .takes_value(true)
                                .required(true)
                                .help("Transaction account pubkey"),
                        )
                        .arg(
                            Arg::with_name("multisig")
                                .long("multisig")
                                .validator(is_pubkey)
                                .value_name("ADDRESS")
                                .takes_value(true)
                                .required(true)
                                .help("Multisig pubkey"),
                        ),
                )
                .subcommand(
                    SubCommand::with_name("info").about("Multisig info").arg(
                        Arg::with_name("multisig")
                            .validator(is_pubkey)
                            .value_name("ADDRESS")
                            .takes_value(true)
                            .required(true)
                            .help("Multisig pubkey"),
                    ),
                ),
        )
        .subcommand(
            SubCommand::with_name("migrate-general-pool")
                .about("Migrate general pool account")
                .arg(
                    Arg::with_name("case")
                        .value_name("TOKEN")
                        .takes_value(true)
                        .index(1)
                        .help("Case"),
                )
                .arg(
                    Arg::with_name("accounts")
                        .short("A")
                        .long("accounts")
                        .value_name("PATH")
                        .takes_value(true)
                        .help("Accounts file"),
                ),
        )
        .get_matches();

    let mut wallet_manager = None;
    let config = {
        let cli_config = if let Some(config_file) = matches.value_of("config_file") {
            println!("config_file = {:?}", config_file);
            solana_cli_config::Config::load(config_file).unwrap_or_default()
        } else {
            solana_cli_config::Config::default()
        };

        let json_rpc_url = value_t!(matches, "json_rpc_url", String)
            .unwrap_or_else(|_| cli_config.json_rpc_url.clone());
        let network = url_to_moniker(&json_rpc_url);
        println!("network = {:?}", network);

        let owner = signer_from_path(
            &matches,
            matches
                .value_of("owner")
                .unwrap_or(&cli_config.keypair_path),
            "owner",
            &mut wallet_manager,
        )
        .unwrap_or_else(|err| {
            eprintln!("Error: {}", err);
            exit(1);
        });

        let fee_payer = signer_from_path(
            &matches,
            matches
                .value_of("fee_payer")
                .unwrap_or(&cli_config.keypair_path),
            "fee_payer",
            &mut wallet_manager,
        )
        .unwrap_or_else(|err| {
            eprintln!("Error: {}", err);
            exit(1);
        });

        let verbose = matches.is_present("verbose");

        Config {
            rpc_client: RpcClient::new_with_commitment(json_rpc_url, CommitmentConfig::confirmed()),
            verbose,
            owner,
            fee_payer,
            network,
        }
    };

    solana_logger::setup_with_default("solana=info");

    let _ = match matches.subcommand() {
        ("create-registry", Some(arg_matches)) => {
            let keypair = keypair_of(arg_matches, "keypair");
            let general_pool_market = pubkey_of(arg_matches, "general-pool-market").unwrap();
            let income_pool_market = pubkey_of(arg_matches, "income-pool-market").unwrap();
            let mut ulp_pool_markets = pubkeys_of(arg_matches, "ulp-pool-markets").unwrap();
            if ulp_pool_markets.len() > TOTAL_DISTRIBUTIONS {
                bail!(
                    "Length of ulp-pool-markets must be <= {}",
                    TOTAL_DISTRIBUTIONS
                )
            };
            ulp_pool_markets.extend_from_slice(
                vec![Pubkey::default(); TOTAL_DISTRIBUTIONS - ulp_pool_markets.len()].as_slice(),
            );

            let pool_market_cfg = PoolMarketsConfig {
                general_pool_market,
                income_pool_market,
                ulp_pool_markets: ulp_pool_markets.try_into().unwrap(),
            };
            command_create_registry(&config, keypair, pool_market_cfg).await
        }
        ("create-general-pool-market", Some(arg_matches)) => {
            let keypair = keypair_of(arg_matches, "keypair");
            command_create_general_pool_market(&config, keypair).await
        }
        ("create-income-pool-market", Some(arg_matches)) => {
            let keypair = keypair_of(arg_matches, "keypair");
            command_create_income_pool_market(&config, keypair).await
        }
        ("create-mm-pool-market", Some(arg_matches)) => {
            let keypair = keypair_of(arg_matches, "keypair");
            let money_market = value_of::<usize>(arg_matches, "money-market").unwrap();
            command_create_mm_pool_market(&config, keypair, MoneyMarket::from(money_market)).await
        }
        ("create-liquidity-oracle", Some(arg_matches)) => {
            let keypair = keypair_of(arg_matches, "keypair");
            command_create_liquidity_oracle(&config, keypair).await
        }
        ("create-depositor", Some(arg_matches)) => {
            let keypair = keypair_of(arg_matches, "keypair");
            command_create_depositor(&config, keypair).await
        }
        ("create-token-accounts", Some(arg_matches)) => {
            let mints: Vec<_> = arg_matches.values_of("mints").unwrap().collect();
            command_create_token_accounts(&config, mints).await
        }
        ("add-reserve-liquidity", Some(arg_matches)) => {
            let mint = arg_matches.value_of("mint").unwrap();
            let amount = value_of::<u64>(arg_matches, "amount").unwrap();
            command_add_reserve_liquidity(&config, mint, amount).await
        }
        ("create", Some(arg_matches)) => {
            let accounts_path = arg_matches.value_of("accounts").unwrap_or("accounts.yaml");
            let mints: Vec<_> = arg_matches.values_of("mints").unwrap().collect();
            command_create(&config, accounts_path, mints).await
        }
        ("info", Some(arg_matches)) => {
            let accounts_path = arg_matches.value_of("accounts").unwrap_or("accounts.yaml");
            command_info(&config, accounts_path).await
        }
        ("test", Some(arg_matches)) => {
            let accounts_path = arg_matches.value_of("accounts").unwrap_or("accounts.yaml");
            let case = value_of::<String>(arg_matches, "case");
            commands_test::command_run_test(&config, accounts_path, case).await
        }
        ("multisig", Some(arg_matches)) => {
            let _ = match arg_matches.subcommand() {
                ("create", Some(arg_matches)) => {
                    let owners: Vec<_> = arg_matches
                        .values_of("owners")
                        .unwrap()
                        .map(|str| Pubkey::from_str(str).unwrap())
                        .collect();
                    let threshold = value_of::<u64>(arg_matches, "threshold").unwrap();

                    commands_multisig::command_create_multisig(&config, owners, threshold).await
                }
                ("propose-upgrade", Some(arg_matches)) => {
                    let program_pubkey = pubkey_of(arg_matches, "program").unwrap();
                    let buffer_pubkey = pubkey_of(arg_matches, "buffer").unwrap();
                    let spill_pubkey = pubkey_of(arg_matches, "spill").unwrap();
                    let multisig_pubkey = pubkey_of(arg_matches, "multisig").unwrap();

                    commands_multisig::command_propose_upgrade(
                        &config,
                        &program_pubkey,
                        &buffer_pubkey,
                        &spill_pubkey,
                        &multisig_pubkey,
                    )
                    .await
                }
                ("approve", Some(arg_matches)) => {
                    let transaction_pubkey = pubkey_of(arg_matches, "transaction").unwrap();
                    let multisig_pubkey = pubkey_of(arg_matches, "multisig").unwrap();

                    commands_multisig::command_approve(
                        &config,
                        &multisig_pubkey,
                        &transaction_pubkey,
                    )
                    .await
                }
                ("execute", Some(arg_matches)) => {
                    let transaction_pubkey = pubkey_of(arg_matches, "transaction").unwrap();
                    let multisig_pubkey = pubkey_of(arg_matches, "multisig").unwrap();

                    commands_multisig::command_execute_transaction(
                        &config,
                        &multisig_pubkey,
                        &transaction_pubkey,
                    )
                    .await
                }
                ("info", Some(arg_matches)) => {
                    let multisig_pubkey = pubkey_of(arg_matches, "multisig").unwrap();

                    commands_multisig::command_info_multisig(&config, &multisig_pubkey).await
                }
                _ => unreachable!(),
            }
            .map_err(|err| {
                eprintln!("{}", err);
                exit(1);
            });

            Ok(())
        }
        ("migrate-general-pool", Some(arg_matches)) => {
            let accounts_path = arg_matches.value_of("accounts").unwrap_or("accounts.yaml");
            let case = value_of::<String>(arg_matches, "case");
            command_run_migrate(&config, accounts_path, case).await
        }
        _ => unreachable!(),
    }
    .map_err(|err| {
        eprintln!("{}", err);
        exit(1);
    });

    Ok(())
}<|MERGE_RESOLUTION|>--- conflicted
+++ resolved
@@ -1,26 +1,10 @@
-<<<<<<< HEAD
-extern crate core;
-
-use core::time;
-use std::convert::TryInto;
-use std::{collections::HashMap, process::exit, thread};
-
-use anyhow::bail;
-=======
 use std::collections::BTreeMap;
 use std::{collections::HashMap, process::exit, str::FromStr};
 
->>>>>>> 7c3e8348
 use clap::{
     crate_description, crate_name, crate_version, value_t, App, AppSettings, Arg, SubCommand,
 };
 use regex::Regex;
-<<<<<<< HEAD
-use solana_account_decoder::parse_token::UiTokenAmount;
-use solana_clap_utils::input_parsers::{pubkey_of, pubkeys_of};
-use solana_clap_utils::input_validators::is_pubkey;
-=======
->>>>>>> 7c3e8348
 use solana_clap_utils::{
     fee_payer::fee_payer_arg,
     input_parsers::{keypair_of, pubkey_of, value_of},
@@ -34,61 +18,27 @@
 use spl_associated_token_account::get_associated_token_address;
 
 use accounts_config::*;
-<<<<<<< HEAD
-use everlend_depositor::{
-    find_rebalancing_program_address,
-    state::{Rebalancing, RebalancingOperation},
-};
-use everlend_general_pool::state::WITHDRAW_DELAY;
-use everlend_liquidity_oracle::state::DistributionArray;
-use everlend_registry::state::PoolMarketsConfig;
-use everlend_registry::{
-    find_config_program_address,
-    state::{RegistryConfig, SetRegistryConfigParams, TOTAL_DISTRIBUTIONS},
-};
-use everlend_utils::integrations::{self, MoneyMarket, MoneyMarketPubkeys};
-=======
 use commands::*;
 use everlend_liquidity_oracle::state::DistributionArray;
 use everlend_registry::state::{SetRegistryConfigParams, TOTAL_DISTRIBUTIONS};
 use everlend_utils::integrations::MoneyMarket;
->>>>>>> 7c3e8348
 use general_pool::get_withdrawal_requests;
 use utils::*;
 
 use crate::general_pool::get_general_pool_market;
 
 mod accounts_config;
-<<<<<<< HEAD
-=======
 mod commands;
 mod commands_multisig;
 mod commands_test;
->>>>>>> 7c3e8348
 mod depositor;
 mod general_pool;
 mod income_pools;
 mod liquidity_oracle;
-<<<<<<< HEAD
-mod registry;
-mod ulp;
-mod utils;
-
-/// Generates fixed distribution from slice
-#[macro_export]
-macro_rules! distribution {
-    ($distribuition:expr) => {{
-        let mut new_distribuition = DistributionArray::default();
-        new_distribuition[..$distribuition.len()].copy_from_slice(&$distribuition);
-        new_distribuition
-    }};
-}
-=======
 mod multisig;
 mod registry;
 mod ulp;
 mod utils;
->>>>>>> 7c3e8348
 
 pub fn url_to_moniker(url: &str) -> String {
     let re = Regex::new(r"devnet|mainnet|localhost|testnet").unwrap();
@@ -101,348 +51,6 @@
     .to_string()
 }
 
-<<<<<<< HEAD
-async fn command_create_registry(
-    config: &Config,
-    keypair: Option<Keypair>,
-    pool_markets_cfg: PoolMarketsConfig,
-) -> anyhow::Result<()> {
-    let payer_pubkey = config.fee_payer.pubkey();
-    println!("Fee payer: {}", payer_pubkey);
-
-    let default_accounts = get_default_accounts(config);
-    let mut initialiazed_accounts = get_initialized_accounts(config);
-
-    let port_finance_program_id = default_accounts.port_finance_program_id;
-    let larix_program_id = default_accounts.larix_program_id;
-
-    let registry_pubkey = registry::init(config, keypair)?;
-    let mut registry_config = SetRegistryConfigParams {
-        general_pool_program_id: everlend_general_pool::id(),
-        ulp_program_id: everlend_ulp::id(),
-        liquidity_oracle_program_id: everlend_liquidity_oracle::id(),
-        depositor_program_id: everlend_depositor::id(),
-        income_pools_program_id: everlend_income_pools::id(),
-        money_market_program_ids: [Pubkey::default(); TOTAL_DISTRIBUTIONS],
-        refresh_income_interval: REFRESH_INCOME_INTERVAL,
-    };
-    registry_config.money_market_program_ids[0] = port_finance_program_id;
-    registry_config.money_market_program_ids[1] = larix_program_id;
-
-    println!("registry_config = {:#?}", registry_config);
-
-    registry::set_registry_config(config, &registry_pubkey, registry_config, pool_markets_cfg)?;
-
-    initialiazed_accounts.payer = payer_pubkey;
-    initialiazed_accounts.registry = registry_pubkey;
-
-    initialiazed_accounts
-        .save(&format!("accounts.{}.yaml", config.network))
-        .unwrap();
-
-    Ok(())
-}
-
-async fn command_create_general_pool_market(
-    config: &Config,
-    keypair: Option<Keypair>,
-) -> anyhow::Result<()> {
-    let mut initialiazed_accounts = get_initialized_accounts(config);
-
-    let general_pool_market_pubkey = general_pool::create_market(config, keypair)?;
-
-    initialiazed_accounts.general_pool_market = general_pool_market_pubkey;
-
-    initialiazed_accounts
-        .save(&format!("accounts.{}.yaml", config.network))
-        .unwrap();
-
-    Ok(())
-}
-
-async fn command_create_income_pool_market(
-    config: &Config,
-    keypair: Option<Keypair>,
-) -> anyhow::Result<()> {
-    let mut initialiazed_accounts = get_initialized_accounts(config);
-
-    let income_pool_market_pubkey =
-        income_pools::create_market(config, keypair, &initialiazed_accounts.general_pool_market)?;
-
-    initialiazed_accounts.income_pool_market = income_pool_market_pubkey;
-
-    initialiazed_accounts
-        .save(&format!("accounts.{}.yaml", config.network))
-        .unwrap();
-
-    Ok(())
-}
-
-async fn command_create_mm_pool_market(
-    config: &Config,
-    keypair: Option<Keypair>,
-    money_market: MoneyMarket,
-) -> anyhow::Result<()> {
-    let mut initialiazed_accounts = get_initialized_accounts(config);
-
-    let mm_pool_market_pubkey = ulp::create_market(config, keypair)?;
-
-    initialiazed_accounts.mm_pool_markets[money_market as usize] = mm_pool_market_pubkey;
-
-    initialiazed_accounts
-        .save(&format!("accounts.{}.yaml", config.network))
-        .unwrap();
-
-    Ok(())
-}
-
-async fn command_create_liquidity_oracle(
-    config: &Config,
-    keypair: Option<Keypair>,
-) -> anyhow::Result<()> {
-    let mut initialiazed_accounts = get_initialized_accounts(config);
-
-    let liquidity_oracle_pubkey = liquidity_oracle::init(config, keypair)?;
-
-    initialiazed_accounts.liquidity_oracle = liquidity_oracle_pubkey;
-
-    initialiazed_accounts
-        .save(&format!("accounts.{}.yaml", config.network))
-        .unwrap();
-
-    Ok(())
-}
-
-async fn command_create_depositor(config: &Config, keypair: Option<Keypair>) -> anyhow::Result<()> {
-    let mut initialiazed_accounts = get_initialized_accounts(config);
-
-    let depositor_pubkey = depositor::init(
-        config,
-        &initialiazed_accounts.registry,
-        keypair,
-        &initialiazed_accounts.general_pool_market,
-        &initialiazed_accounts.income_pool_market,
-        &initialiazed_accounts.liquidity_oracle,
-    )?;
-
-    initialiazed_accounts.depositor = depositor_pubkey;
-
-    initialiazed_accounts
-        .save(&format!("accounts.{}.yaml", config.network))
-        .unwrap();
-
-    Ok(())
-}
-
-async fn command_create_token_accounts(
-    config: &Config,
-    required_mints: Vec<&str>,
-) -> anyhow::Result<()> {
-    let payer_pubkey = config.fee_payer.pubkey();
-    let default_accounts = get_default_accounts(config);
-    let mut initialiazed_accounts = get_initialized_accounts(config);
-
-    let mint_map = HashMap::from([
-        ("SOL".to_string(), default_accounts.sol_mint),
-        ("USDC".to_string(), default_accounts.usdc_mint),
-        ("USDT".to_string(), default_accounts.usdt_mint),
-    ]);
-
-    let collateral_mint_map = HashMap::from([
-        ("SOL".to_string(), default_accounts.sol_collateral),
-        ("USDC".to_string(), default_accounts.usdc_collateral),
-        ("USDT".to_string(), default_accounts.usdt_collateral),
-    ]);
-
-    let mut distribution = DistributionArray::default();
-    distribution[0] = 0;
-    distribution[1] = 0;
-
-    println!("Prepare borrow authority");
-    let (depositor_authority, _) = &everlend_utils::find_program_address(
-        &everlend_depositor::id(),
-        &initialiazed_accounts.depositor,
-    );
-
-    for key in required_mints {
-        let mint = mint_map.get(key).unwrap();
-        let collateral_mints = collateral_mint_map.get(key).unwrap();
-
-        println!("General pool");
-        let (general_pool_pubkey, general_pool_token_account, general_pool_mint) =
-            general_pool::create_pool(config, &initialiazed_accounts.general_pool_market, mint)?;
-
-        println!("Payer token account");
-        let token_account = get_associated_token_address(&payer_pubkey, mint);
-        println!("Payer pool account");
-        // let pool_account = get_associated_token_address(&payer_pubkey, &general_pool_mint);
-        let pool_account =
-            spl_create_associated_token_account(config, &payer_pubkey, &general_pool_mint)?;
-
-        println!("Income pool");
-        let (income_pool_pubkey, income_pool_token_account) =
-            income_pools::create_pool(config, &initialiazed_accounts.income_pool_market, mint)?;
-
-        // MM Pools
-        println!("MM Pool: Port Finance");
-        let (
-            port_finance_mm_pool_pubkey,
-            port_finance_mm_pool_token_account,
-            port_finance_mm_pool_mint,
-        ) = ulp::create_pool(
-            config,
-            &initialiazed_accounts.mm_pool_markets[0],
-            &collateral_mints[0],
-        )?;
-
-        println!("MM Pool: Larix");
-        let (larix_mm_pool_pubkey, larix_mm_pool_token_account, larix_mm_pool_mint) =
-            ulp::create_pool(
-                config,
-                &initialiazed_accounts.mm_pool_markets[1],
-                &collateral_mints[1],
-            )?;
-
-        liquidity_oracle::create_token_distribution(
-            config,
-            &initialiazed_accounts.liquidity_oracle,
-            mint,
-            &distribution,
-        )?;
-
-        // Transit accounts
-        let liquidity_transit_pubkey =
-            depositor::create_transit(config, &initialiazed_accounts.depositor, mint, None)?;
-
-        // Reserve
-        println!("Reserve transit");
-        let _liquidity_reserve_transit_pubkey = depositor::create_transit(
-            config,
-            &initialiazed_accounts.depositor,
-            mint,
-            Some("reserve".to_string()),
-        )?;
-        // spl_token_transfer(
-        //     config,
-        //     &token_account,
-        //     &liquidity_reserve_transit_pubkey,
-        //     10000,
-        // )?;
-
-        depositor::create_transit(
-            config,
-            &initialiazed_accounts.depositor,
-            &collateral_mints[0],
-            None,
-        )?;
-        depositor::create_transit(
-            config,
-            &initialiazed_accounts.depositor,
-            &collateral_mints[1],
-            None,
-        )?;
-
-        depositor::create_transit(
-            config,
-            &initialiazed_accounts.depositor,
-            &port_finance_mm_pool_mint,
-            None,
-        )?;
-        depositor::create_transit(
-            config,
-            &initialiazed_accounts.depositor,
-            &larix_mm_pool_mint,
-            None,
-        )?;
-
-        // Borrow authorities
-        general_pool::create_pool_borrow_authority(
-            config,
-            &initialiazed_accounts.general_pool_market,
-            &general_pool_pubkey,
-            depositor_authority,
-            10_000, // 100%
-        )?;
-
-        initialiazed_accounts.token_accounts.insert(
-            key.to_string(),
-            TokenAccounts {
-                mint: *mint,
-                liquidity_token_account: token_account,
-                collateral_token_account: pool_account,
-                general_pool: general_pool_pubkey,
-                general_pool_token_account,
-                general_pool_mint,
-                income_pool: income_pool_pubkey,
-                income_pool_token_account,
-                mm_pools: vec![
-                    MoneyMarketAccounts {
-                        pool: port_finance_mm_pool_pubkey,
-                        pool_token_account: port_finance_mm_pool_token_account,
-                        token_mint: collateral_mints[0],
-                        pool_mint: port_finance_mm_pool_mint,
-                    },
-                    MoneyMarketAccounts {
-                        pool: larix_mm_pool_pubkey,
-                        pool_token_account: larix_mm_pool_token_account,
-                        token_mint: collateral_mints[1],
-                        pool_mint: larix_mm_pool_mint,
-                    },
-                ],
-                liquidity_transit: liquidity_transit_pubkey,
-            },
-        );
-    }
-
-    initialiazed_accounts
-        .save(&format!("accounts.{}.yaml", config.network))
-        .unwrap();
-
-    Ok(())
-}
-
-async fn command_add_reserve_liquidity(
-    config: &Config,
-    mint_key: &str,
-    amount: u64,
-) -> anyhow::Result<()> {
-    let payer_pubkey = config.fee_payer.pubkey();
-    let default_accounts = get_default_accounts(config);
-    let initialiazed_accounts = get_initialized_accounts(config);
-
-    let mint_map = HashMap::from([
-        ("SOL".to_string(), default_accounts.sol_mint),
-        ("USDC".to_string(), default_accounts.usdc_mint),
-        ("USDT".to_string(), default_accounts.usdt_mint),
-    ]);
-    let mint = mint_map.get(mint_key).unwrap();
-
-    let (liquidity_reserve_transit_pubkey, _) = everlend_depositor::find_transit_program_address(
-        &everlend_depositor::id(),
-        &initialiazed_accounts.depositor,
-        mint,
-        "reserve",
-    );
-
-    let token_account = get_associated_token_address(&payer_pubkey, mint);
-
-    println!(
-        "Transfer {} lamports of {} to reserve liquidity account",
-        amount, mint_key
-    );
-
-    spl_token_transfer(
-        config,
-        &token_account,
-        &liquidity_reserve_transit_pubkey,
-        amount,
-    )?;
-
-    Ok(())
-}
-
-=======
->>>>>>> 7c3e8348
 async fn command_create(
     config: &Config,
     accounts_path: &str,
@@ -481,19 +89,6 @@
         ("SRM".to_string(), default_accounts.srm_collateral),
     ]);
 
-<<<<<<< HEAD
-    let port_finance_program_id = default_accounts.port_finance_program_id;
-    let larix_program_id = default_accounts.larix_program_id;
-
-    let general_pool_market_pubkey = general_pool::create_market(config, None)?;
-    let income_pool_market_pubkey =
-        income_pools::create_market(config, None, &general_pool_market_pubkey)?;
-
-    let port_finance_mm_pool_market_pubkey = ulp::create_market(config, None)?;
-    let larix_mm_pool_market_pubkey = ulp::create_market(config, None)?;
-
-=======
->>>>>>> 7c3e8348
     println!("Registry");
     let registry_pubkey = registry::init(config, None)?;
     let mut registry_config = SetRegistryConfigParams {
@@ -511,24 +106,17 @@
 
     println!("registry_config = {:#?}", registry_config);
 
-    let mut pool_markets_cfg = PoolMarketsConfig {
-        general_pool_market: general_pool_market_pubkey,
-        income_pool_market: income_pool_market_pubkey,
-        ulp_pool_markets: Default::default(),
-    };
-
-    pool_markets_cfg.ulp_pool_markets[0] = port_finance_mm_pool_market_pubkey;
-    pool_markets_cfg.ulp_pool_markets[1] = larix_mm_pool_market_pubkey;
-
-<<<<<<< HEAD
-    registry::set_registry_config(config, &registry_pubkey, registry_config, pool_markets_cfg)?;
-=======
+    registry::set_registry_config(config, &registry_pubkey, registry_config)?;
+
+    let general_pool_market_pubkey = general_pool::create_market(config, None)?;
+    let income_pool_market_pubkey =
+        income_pools::create_market(config, None, &general_pool_market_pubkey)?;
+
     let mm_pool_markets = vec![
         ulp::create_market(config, None)?,
         ulp::create_market(config, None)?,
         ulp::create_market(config, None)?,
     ];
->>>>>>> 7c3e8348
 
     println!("Liquidity oracle");
     let liquidity_oracle_pubkey = liquidity_oracle::init(config, None)?;
@@ -715,147 +303,6 @@
     case: Option<String>,
 ) -> anyhow::Result<()> {
     let initialiazed_accounts = InitializedAccounts::load(accounts_path).unwrap_or_default();
-<<<<<<< HEAD
-    println!("default_accounts = {:#?}", default_accounts);
-
-    let InitializedAccounts {
-        payer: _,
-        registry,
-        general_pool_market,
-        income_pool_market,
-        mm_pool_markets,
-        token_accounts,
-        liquidity_oracle,
-        depositor,
-    } = initialiazed_accounts;
-
-    let (registry_config_pubkey, _) =
-        find_config_program_address(&everlend_registry::id(), &registry);
-    let registry_config_account = config.rpc_client.get_account(&registry_config_pubkey)?;
-    let registry_config = RegistryConfig::unpack(&registry_config_account.data).unwrap();
-
-    let sol = token_accounts.get("SOL").unwrap();
-
-    let sol_oracle = default_accounts.sol_oracle;
-    let port_finance_pubkeys = integrations::spl_token_lending::AccountPubkeys {
-        reserve: default_accounts.port_finance_reserve_sol,
-        reserve_liquidity_supply: default_accounts.port_finance_reserve_sol_supply,
-        reserve_liquidity_oracle: sol_oracle,
-        lending_market: default_accounts.port_finance_lending_market,
-    };
-    let larix_pubkeys = integrations::larix::AccountPubkeys {
-        reserve: default_accounts.larix_reserve_sol,
-        reserve_liquidity_supply: default_accounts.larix_reserve_sol_supply,
-        reserve_liquidity_oracle: sol_oracle,
-        lending_market: default_accounts.larix_lending_market,
-    };
-
-    let get_balance = |pk: &Pubkey| config.rpc_client.get_token_account_balance(pk);
-
-    let print_balance = |v: (UiTokenAmount, UiTokenAmount)| {
-        println!(
-            "Balance:\n\
-             - liquidity_transit: {}\n\
-             - general_pool_token_account: {}",
-            v.0.amount, v.1.amount
-        );
-    };
-
-    let update_token_distribution = |d: DistributionArray| {
-        liquidity_oracle::update_token_distribution(config, &liquidity_oracle, &sol.mint, &d)
-    };
-
-    let withdraw_requests =
-        || get_withdrawal_request_accounts(config, &general_pool_market, &sol.mint);
-
-    let start_rebalancing = || {
-        println!("Rebalancing");
-        depositor::start_rebalancing(
-            config,
-            &registry,
-            &depositor,
-            &sol.mint,
-            &general_pool_market,
-            &sol.general_pool_token_account,
-            &liquidity_oracle,
-            false,
-        )
-    };
-
-    let refresh_income = || {
-        println!("Rebalancing (Refresh income)");
-        depositor::start_rebalancing(
-            config,
-            &registry,
-            &depositor,
-            &sol.mint,
-            &general_pool_market,
-            &sol.general_pool_token_account,
-            &liquidity_oracle,
-            true,
-        )
-    };
-
-    let deposit = |i: usize| {
-        println!("Rebalancing: Deposit: {}", i);
-        let pubkeys = match i {
-            1 => MoneyMarketPubkeys::Larix(larix_pubkeys.clone()),
-            _ => MoneyMarketPubkeys::SPL(port_finance_pubkeys.clone()),
-        };
-
-        depositor::deposit(
-            config,
-            &registry,
-            &depositor,
-            &mm_pool_markets[i],
-            &sol.mm_pools[i].pool_token_account,
-            &sol.mint,
-            &sol.mm_pools[i].token_mint,
-            &sol.mm_pools[i].pool_mint,
-            &registry_config.money_market_program_ids[i],
-            integrations::deposit_accounts(&registry_config.money_market_program_ids[i], &pubkeys),
-        )
-    };
-
-    let withdraw = |i| {
-        println!("Rebalancing: Withdraw: {}", i);
-        let pubkeys = match i {
-            1 => MoneyMarketPubkeys::Larix(larix_pubkeys.clone()),
-            _ => MoneyMarketPubkeys::SPL(port_finance_pubkeys.clone()),
-        };
-
-        depositor::withdraw(
-            config,
-            &registry,
-            &depositor,
-            &income_pool_market,
-            &sol.income_pool_token_account,
-            &mm_pool_markets[i],
-            &sol.mm_pools[i].pool_token_account,
-            &sol.mm_pools[i].token_mint,
-            &sol.mint,
-            &sol.mm_pools[i].pool_mint,
-            &registry_config.money_market_program_ids[i],
-            integrations::withdraw_accounts(&registry_config.money_market_program_ids[i], &pubkeys),
-        )
-    };
-
-    let complete_rebalancing = |rebalancing: Option<Rebalancing>| -> anyhow::Result<()> {
-        let rebalancing = rebalancing.or_else(|| {
-            let (rebalancing_pubkey, _) =
-                find_rebalancing_program_address(&everlend_depositor::id(), &depositor, &sol.mint);
-            config
-                .rpc_client
-                .get_account(&rebalancing_pubkey)
-                .ok()
-                .and_then(|a| Rebalancing::unpack(&a.data).ok())
-        });
-
-        if rebalancing.is_none() {
-            return Ok(());
-        }
-=======
->>>>>>> 7c3e8348
 
     if case.is_none() {
         println!("Migrate token mint not presented");
@@ -926,36 +373,6 @@
                         .value_name("KEYPAIR")
                         .takes_value(true)
                         .help("Keypair [default: new keypair]"),
-                )
-                .arg(
-                    Arg::with_name("general-pool-market")
-                        .short("gpm")
-                        .required(true)
-                        .validator(is_pubkey)
-                        .value_name("PUBKEY")
-                        .takes_value(true)
-                        .help("General pool market pubkey"),
-                )
-                .arg(
-                    Arg::with_name("income-pool-market")
-                        .short("ipm")
-                        .required(true)
-                        .validator(is_pubkey)
-                        .value_name("PUBKEY")
-                        .takes_value(true)
-                        .help("Income pool market pubkey"),
-                )
-                .arg(
-                    Arg::with_name("ulp-pool-markets")
-                        .short("upm")
-                        .required(true)
-                        .multiple(true)
-                        .min_values(1)
-                        .max_values(TOTAL_DISTRIBUTIONS as u64)
-                        .validator(is_pubkey)
-                        .value_name("PUBKEY")
-                        .takes_value(true)
-                        .help("ULP pool market pubkey"),
                 ),
         )
         .subcommand(
@@ -1309,25 +726,7 @@
     let _ = match matches.subcommand() {
         ("create-registry", Some(arg_matches)) => {
             let keypair = keypair_of(arg_matches, "keypair");
-            let general_pool_market = pubkey_of(arg_matches, "general-pool-market").unwrap();
-            let income_pool_market = pubkey_of(arg_matches, "income-pool-market").unwrap();
-            let mut ulp_pool_markets = pubkeys_of(arg_matches, "ulp-pool-markets").unwrap();
-            if ulp_pool_markets.len() > TOTAL_DISTRIBUTIONS {
-                bail!(
-                    "Length of ulp-pool-markets must be <= {}",
-                    TOTAL_DISTRIBUTIONS
-                )
-            };
-            ulp_pool_markets.extend_from_slice(
-                vec![Pubkey::default(); TOTAL_DISTRIBUTIONS - ulp_pool_markets.len()].as_slice(),
-            );
-
-            let pool_market_cfg = PoolMarketsConfig {
-                general_pool_market,
-                income_pool_market,
-                ulp_pool_markets: ulp_pool_markets.try_into().unwrap(),
-            };
-            command_create_registry(&config, keypair, pool_market_cfg).await
+            command_create_registry(&config, keypair).await
         }
         ("create-general-pool-market", Some(arg_matches)) => {
             let keypair = keypair_of(arg_matches, "keypair");

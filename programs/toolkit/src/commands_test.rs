--- conflicted
+++ resolved
@@ -150,15 +150,9 @@
             &registry,
             &depositor,
             &collateral_pool_markets[i],
-<<<<<<< HEAD
-            &sol.mm_pools[i].pool_token_account,
-            &sol.mint,
-            &sol.mm_pools[i].token_mint,
-=======
             &sol.collateral_pools[i].pool_token_account,
             &sol.mint,
             &sol.collateral_pools[i].token_mint,
->>>>>>> 96678343
             &programs.money_market_program_ids[i],
             integrations::deposit_accounts(&programs.money_market_program_ids[i], &pubkeys),
         )
@@ -180,13 +174,8 @@
             &income_pool_market,
             &sol.income_pool_token_account,
             &collateral_pool_markets[i],
-<<<<<<< HEAD
-            &sol.mm_pools[i].pool_token_account,
-            &sol.mm_pools[i].token_mint,
-=======
             &sol.collateral_pools[i].pool_token_account,
             &sol.collateral_pools[i].token_mint,
->>>>>>> 96678343
             &sol.mint,
             &programs.money_market_program_ids[i],
             integrations::withdraw_accounts(&programs.money_market_program_ids[i], &pubkeys),
@@ -346,9 +335,6 @@
             )?;
             let (_, rebalancing) = refresh_income()?;
             complete_rebalancing(Some(rebalancing))?;
-
-            // delay(WITHDRAW_DELAY / 2);
-            // general_pool_withdraw()?;
         }
         Some("larix") => {
             general_pool_deposit(1000)?;

--- conflicted
+++ resolved
@@ -23,13 +23,8 @@
         .quarry_mining
         .get_mut(token)
         .unwrap()
-<<<<<<< HEAD
         .miner_vault = miner_vault;
-    initialized_accounts.save(&format!("accounts.{}.yaml", config.network))?;
-=======
-        .miner_vault = mining_account.pubkey();
     initialized_accounts.save(config.accounts_path.as_str())?;
->>>>>>> 1b1de21d
     Ok(())
 }
 

--- conflicted
+++ resolved
@@ -84,7 +84,6 @@
         distribution[5] = 0;
 
         println!("Registry");
-<<<<<<< HEAD
         let mut money_market_program_ids = MoneyMarkets::default();
         money_market_program_ids[0] = MoneyMarket {
             id: everlend_utils::integrations::MoneyMarket::PortFinance,
@@ -111,15 +110,11 @@
             program_id: default_accounts.francium[0].program_id,
             lending_market: default_accounts.francium[0].lending_market,
         };
-=======
-        let mut money_market_program_ids = DistributionPubkeys::default();
-        money_market_program_ids[0] = default_accounts.port_finance.program_id;
-        money_market_program_ids[1] = default_accounts.larix.program_id;
-        money_market_program_ids[2] = default_accounts.solend.program_id;
-        money_market_program_ids[3] = default_accounts.tulip.program_id;
-        money_market_program_ids[4] = default_accounts.francium.program_id;
-        money_market_program_ids[5] = default_accounts.jet.program_id;
->>>>>>> a58f45a9
+        money_market_program_ids[5] = MoneyMarket {
+            id: everlend_utils::integrations::MoneyMarket::Jet,
+            program_id: default_accounts.jet[0].program_id,
+            lending_market: default_accounts.jet[0].lending_market,
+        };
 
         let mm_collateral_pool_markets = vec![
             create_collateral_market(config, None)?,

--- conflicted
+++ resolved
@@ -5,11 +5,8 @@
 mod liquidity_oracle;
 mod multisig;
 mod registry;
-<<<<<<< HEAD
+mod ulp;
 mod rewards;
-=======
-mod ulp;
->>>>>>> 1b7c920e
 
 pub use collateral_pool::*;
 pub use depositor::*;
@@ -18,8 +15,5 @@
 pub use liquidity_oracle::*;
 pub use multisig::*;
 pub use registry::*;
-<<<<<<< HEAD
-pub use rewards::*;
-=======
 pub use ulp::*;
->>>>>>> 1b7c920e
+pub use rewards::*;
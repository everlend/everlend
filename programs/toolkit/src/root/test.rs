--- conflicted
+++ resolved
@@ -249,12 +249,8 @@
                 match step.operation {
                     RebalancingOperation::Deposit => deposit(step.money_market_index.into())?,
                     RebalancingOperation::Withdraw => withdraw(step.money_market_index.into())?,
-<<<<<<< HEAD
-                    RebalancingOperation::RefreshWithdraw | RebalancingOperation::RefreshDeposit => todo!(),
-=======
                     RebalancingOperation::RefreshWithdraw => todo!(),
                     RebalancingOperation::RefreshDeposit => todo!(),
->>>>>>> 4b175827
                 }
             }
 

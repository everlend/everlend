use serde_derive::{Deserialize, Serialize};
use serde_with::{serde_as, serde_conv};
use solana_program::pubkey::Pubkey;
use std::{
    collections::HashMap,
    fs::{create_dir_all, File},
    io::{self, Write},
    path::Path,
    str::FromStr,
};

serde_conv!(
    PubkeyAsString,
    Pubkey,
    |pubkey: &Pubkey| pubkey.to_string(),
    |string: String| -> Result<_, std::convert::Infallible> {
        Ok(Pubkey::from_str(&string).unwrap())
    }
);

#[serde_as]
#[derive(Serialize, Deserialize, Debug, PartialEq, Default)]
pub struct DefaultAccounts {
    #[serde_as(as = "PubkeyAsString")]
    pub sol_mint: Pubkey,
    #[serde_as(as = "PubkeyAsString")]
    pub usdc_mint: Pubkey,
    #[serde_as(as = "PubkeyAsString")]
    pub usdt_mint: Pubkey,

    #[serde_as(as = "PubkeyAsString")]
    pub sol_oracle: Pubkey,

    #[serde_as(as = "PubkeyAsString")]
    pub port_finance_program_id: Pubkey,
    #[serde_as(as = "PubkeyAsString")]
    pub port_finance_lending_market: Pubkey,
    #[serde_as(as = "PubkeyAsString")]
    pub port_finance_reserve_sol: Pubkey,
    #[serde_as(as = "PubkeyAsString")]
    pub port_finance_reserve_sol_supply: Pubkey,

    #[serde_as(as = "PubkeyAsString")]
    pub larix_program_id: Pubkey,
    #[serde_as(as = "PubkeyAsString")]
    pub larix_lending_market: Pubkey,
    #[serde_as(as = "PubkeyAsString")]
    pub larix_reserve_sol: Pubkey,
    #[serde_as(as = "PubkeyAsString")]
    pub larix_reserve_sol_supply: Pubkey,

    #[serde_as(as = "PubkeyAsString")]
<<<<<<< HEAD
    pub solend_program_id: Pubkey,
    #[serde_as(as = "PubkeyAsString")]
    pub solend_lending_market: Pubkey,
    #[serde_as(as = "PubkeyAsString")]
    pub solend_reserve_sol: Pubkey,
    #[serde_as(as = "PubkeyAsString")]
    pub solend_reserve_sol_supply: Pubkey,
    #[serde_as(as = "PubkeyAsString")]
    pub solend_reserve_pyth_oracle: Pubkey,
    #[serde_as(as = "PubkeyAsString")]
    pub solend_reserve_switchboard_oracle: Pubkey,
=======
    pub multisig_program_id: Pubkey,
>>>>>>> eb2754a2

    #[serde(default)]
    #[serde_as(as = "Vec<PubkeyAsString>")]
    pub sol_collateral: Vec<Pubkey>,

    #[serde(default)]
    #[serde_as(as = "Vec<PubkeyAsString>")]
    pub usdc_collateral: Vec<Pubkey>,

    #[serde(default)]
    #[serde_as(as = "Vec<PubkeyAsString>")]
    pub usdt_collateral: Vec<Pubkey>,
}

#[serde_as]
#[derive(Serialize, Deserialize, Debug, PartialEq, Default)]
pub struct InitializedAccounts {
    #[serde_as(as = "PubkeyAsString")]
    pub payer: Pubkey,
    #[serde_as(as = "PubkeyAsString")]
    pub registry: Pubkey,
    #[serde_as(as = "PubkeyAsString")]
    pub general_pool_market: Pubkey,
    #[serde_as(as = "PubkeyAsString")]
    pub income_pool_market: Pubkey,

    #[serde_as(as = "Vec<PubkeyAsString>")]
    pub mm_pool_markets: Vec<Pubkey>,

    #[serde(default)]
    pub token_accounts: HashMap<String, TokenAccounts>,

    #[serde_as(as = "PubkeyAsString")]
    pub liquidity_oracle: Pubkey,
    #[serde_as(as = "PubkeyAsString")]
    pub depositor: Pubkey,
}

#[serde_as]
#[derive(Serialize, Deserialize, Debug, PartialEq, Default)]
pub struct TokenAccounts {
    #[serde_as(as = "PubkeyAsString")]
    pub mint: Pubkey,

    #[serde_as(as = "PubkeyAsString")]
    pub liquidity_token_account: Pubkey,
    #[serde_as(as = "PubkeyAsString")]
    pub collateral_token_account: Pubkey,

    #[serde_as(as = "PubkeyAsString")]
    pub general_pool: Pubkey,
    #[serde_as(as = "PubkeyAsString")]
    pub general_pool_token_account: Pubkey,
    #[serde_as(as = "PubkeyAsString")]
    pub general_pool_mint: Pubkey,

    #[serde_as(as = "PubkeyAsString")]
    pub income_pool: Pubkey,
    #[serde_as(as = "PubkeyAsString")]
    pub income_pool_token_account: Pubkey,

    pub mm_pools: Vec<MoneyMarketAccounts>,

    #[serde_as(as = "PubkeyAsString")]
    pub liquidity_transit: Pubkey,
}

#[serde_as]
#[derive(Serialize, Deserialize, Debug, PartialEq, Default)]
pub struct MoneyMarketAccounts {
    #[serde_as(as = "PubkeyAsString")]
    pub pool: Pubkey,
    #[serde_as(as = "PubkeyAsString")]
    pub pool_token_account: Pubkey,
    #[serde_as(as = "PubkeyAsString")]
    pub token_mint: Pubkey,
    #[serde_as(as = "PubkeyAsString")]
    pub pool_mint: Pubkey,
}

impl InitializedAccounts {
    pub fn load(config_file: &str) -> Result<Self, io::Error> {
        load_config_file(config_file)
    }

    pub fn save(&self, config_file: &str) -> Result<(), io::Error> {
        save_config_file(self, config_file)
    }
}

impl DefaultAccounts {
    pub fn load(config_file: &str) -> Result<Self, io::Error> {
        load_config_file(config_file)
    }
}

pub fn load_config_file<T, P>(config_file: P) -> Result<T, io::Error>
where
    T: serde::de::DeserializeOwned,
    P: AsRef<Path>,
{
    let file = File::open(config_file)?;
    let config = serde_yaml::from_reader(file)
        .map_err(|err| io::Error::new(io::ErrorKind::Other, format!("{:?}", err)))?;
    Ok(config)
}

pub fn save_config_file<T, P>(config: &T, config_file: P) -> Result<(), io::Error>
where
    T: serde::ser::Serialize,
    P: AsRef<Path>,
{
    let serialized = serde_yaml::to_string(config)
        .map_err(|err| io::Error::new(io::ErrorKind::Other, format!("{:?}", err)))?;

    if let Some(outdir) = config_file.as_ref().parent() {
        create_dir_all(outdir)?;
    }
    let mut file = File::create(config_file)?;
    file.write_all(&serialized.into_bytes())?;

    Ok(())
}<|MERGE_RESOLUTION|>--- conflicted
+++ resolved
@@ -50,7 +50,6 @@
     pub larix_reserve_sol_supply: Pubkey,
 
     #[serde_as(as = "PubkeyAsString")]
-<<<<<<< HEAD
     pub solend_program_id: Pubkey,
     #[serde_as(as = "PubkeyAsString")]
     pub solend_lending_market: Pubkey,
@@ -62,9 +61,9 @@
     pub solend_reserve_pyth_oracle: Pubkey,
     #[serde_as(as = "PubkeyAsString")]
     pub solend_reserve_switchboard_oracle: Pubkey,
-=======
+
+    #[serde_as(as = "PubkeyAsString")]
     pub multisig_program_id: Pubkey,
->>>>>>> eb2754a2
 
     #[serde(default)]
     #[serde_as(as = "Vec<PubkeyAsString>")]

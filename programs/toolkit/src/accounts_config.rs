use std::collections::BTreeMap;
use std::{
    fs::{create_dir_all, File},
    io::{self, Write},
    path::Path,
};

use serde_derive::{Deserialize, Serialize};
use serde_with::{serde_as, DisplayFromStr};
use solana_program::pubkey::Pubkey;

#[serde_as]
#[derive(Clone, Serialize, Deserialize, Debug, PartialEq, Eq, Default)]
pub struct PortFinanceAccounts {
    #[serde_as(as = "DisplayFromStr")]
    pub program_id: Pubkey,
    #[serde_as(as = "DisplayFromStr")]
    pub staking_program_id: Pubkey,
    #[serde_as(as = "DisplayFromStr")]
    pub lending_market: Pubkey,
    #[serde_as(as = "DisplayFromStr")]
    pub reserve_sol: Pubkey,
    #[serde_as(as = "DisplayFromStr")]
    pub reserve_sol_supply: Pubkey,
}

#[serde_as]
#[derive(Clone, Serialize, Deserialize, Debug, PartialEq, Eq, Default)]
pub struct LarixAccounts {
    #[serde_as(as = "DisplayFromStr")]
    pub program_id: Pubkey,
    #[serde_as(as = "DisplayFromStr")]
    pub lending_market: Pubkey,
    #[serde_as(as = "DisplayFromStr")]
    pub reserve_sol: Pubkey,
    #[serde_as(as = "DisplayFromStr")]
    pub reserve_sol_supply: Pubkey,
    #[serde_as(as = "DisplayFromStr")]
    pub uncollateralized_ltoken_supply_sol: Pubkey,
    #[serde_as(as = "DisplayFromStr")]
    pub ltoken_mint: Pubkey,
    #[serde_as(as = "DisplayFromStr")]
    pub mining_supply: Pubkey,
}

#[serde_as]
#[derive(Clone, Serialize, Deserialize, Debug, PartialEq, Eq, Default)]
pub struct QuarryAccounts {
    #[serde_as(as = "DisplayFromStr")]
    pub mine_program_id: Pubkey,
    #[serde_as(as = "DisplayFromStr")]
    pub rewarder: Pubkey,
    #[serde_as(as = "DisplayFromStr")]
    pub quarry: Pubkey,
    #[serde_as(as = "DisplayFromStr")]
    pub token_mint: Pubkey,
    #[serde_as(as = "DisplayFromStr")]
    pub mint_wrapper: Pubkey,
    #[serde_as(as = "DisplayFromStr")]
    pub mint_wrapper_program: Pubkey,
    #[serde_as(as = "DisplayFromStr")]
    pub minter: Pubkey,
    #[serde_as(as = "DisplayFromStr")]
    pub rewards_token_mint: Pubkey,
}

#[serde_as]
#[derive(Clone, Serialize, Deserialize, Debug, PartialEq, Eq, Default)]
pub struct SolendAccounts {
    #[serde_as(as = "DisplayFromStr")]
    pub program_id: Pubkey,
    #[serde_as(as = "DisplayFromStr")]
    pub lending_market: Pubkey,
    // todo remove option after filling cfg file
    #[serde_as(as = "Option<DisplayFromStr>")]
    pub reserve_pyth_oracle: Option<Pubkey>,
    // todo remove option after filling cfg file
    #[serde_as(as = "Option<DisplayFromStr>")]
    pub reserve_switchboard_oracle: Option<Pubkey>,
    #[serde_as(as = "DisplayFromStr")]
    pub reserve_sol: Pubkey,
    // todo remove option after filling cfg file
    #[serde_as(as = "Option<DisplayFromStr>")]
    pub reserve_sol_supply: Option<Pubkey>,
}

#[serde_as]
#[derive(Clone, Serialize, Deserialize, Debug, PartialEq, Eq, Default)]
pub struct TulipAccounts {
    #[serde_as(as = "DisplayFromStr")]
    pub program_id: Pubkey,
    #[serde_as(as = "DisplayFromStr")]
    pub lending_market: Pubkey,
    #[serde_as(as = "DisplayFromStr")]
    pub reserve_liquidity_oracle: Pubkey,
    #[serde_as(as = "DisplayFromStr")]
    pub reserve_liquidity_supply: Pubkey,
    #[serde_as(as = "DisplayFromStr")]
    pub reserve_sol: Pubkey,
}

#[serde_as]
#[derive(Clone, Serialize, Deserialize, Debug, PartialEq, Eq, Default)]
pub struct FranciumAccounts {
    #[serde_as(as = "DisplayFromStr")]
    pub program_id: Pubkey,
    #[serde_as(as = "DisplayFromStr")]
    pub lending_market: Pubkey,
    #[serde_as(as = "DisplayFromStr")]
    pub reserve_liquidity_supply: Pubkey,
    #[serde_as(as = "DisplayFromStr")]
    pub reserve_sol: Pubkey,
}

#[serde_as]
#[derive(Clone, Serialize, Deserialize, Debug, PartialEq, Eq, Default)]
<<<<<<< HEAD
pub struct FraktAccounts {
    #[serde_as(as = "DisplayFromStr")]
    pub program_id: Pubkey,
    #[serde_as(as = "DisplayFromStr")]
    pub liquidity_pool: Pubkey,
    #[serde_as(as = "DisplayFromStr")]
    pub pool_admin: Pubkey,
=======
pub struct JetAccounts {
    #[serde_as(as = "DisplayFromStr")]
    pub program_id: Pubkey,
    #[serde_as(as = "DisplayFromStr")]
    pub margin_pool_sol: Pubkey,
    #[serde_as(as = "DisplayFromStr")]
    pub vault_sol: Pubkey,
>>>>>>> efc3950b
}

#[serde_as]
#[derive(Clone, Serialize, Deserialize, Debug, PartialEq, Eq, Default)]
pub struct DefaultAccounts {
    #[serde_as(as = "DisplayFromStr")]
    pub sol_mint: Pubkey,
    #[serde_as(as = "DisplayFromStr")]
    pub usdc_mint: Pubkey,
    #[serde_as(as = "DisplayFromStr")]
    pub usdt_mint: Pubkey,
    #[serde_as(as = "DisplayFromStr")]
    pub msol_mint: Pubkey,
    #[serde_as(as = "DisplayFromStr")]
    pub stsol_mint: Pubkey,
    #[serde_as(as = "DisplayFromStr")]
    pub sobtc_mint: Pubkey,
    #[serde_as(as = "DisplayFromStr")]
    pub ethw_mint: Pubkey,
    #[serde_as(as = "DisplayFromStr")]
    pub ustw_mint: Pubkey,
    #[serde_as(as = "DisplayFromStr")]
    pub fttw_mint: Pubkey,
    #[serde_as(as = "DisplayFromStr")]
    pub ray_mint: Pubkey,
    #[serde_as(as = "DisplayFromStr")]
    pub srm_mint: Pubkey,

    #[serde_as(as = "DisplayFromStr")]
    pub sol_oracle: Pubkey,

    pub port_finance: PortFinanceAccounts,

    pub port_accounts: BTreeMap<String, PortAccounts>,

    pub larix: LarixAccounts,

    pub quarry: QuarryAccounts,

    pub solend: SolendAccounts,

    pub tulip: TulipAccounts,

    pub francium: FranciumAccounts,

<<<<<<< HEAD
    pub frakt: FraktAccounts,
=======
    pub jet: JetAccounts,
>>>>>>> efc3950b

    #[serde_as(as = "DisplayFromStr")]
    pub multisig_program_id: Pubkey,

    #[serde_as(as = "Vec<Option<DisplayFromStr>>")]
    pub sol_collateral: Vec<Option<Pubkey>>,

    #[serde_as(as = "Vec<Option<DisplayFromStr>>")]
    pub usdc_collateral: Vec<Option<Pubkey>>,

    #[serde_as(as = "Vec<Option<DisplayFromStr>>")]
    pub usdt_collateral: Vec<Option<Pubkey>>,

    #[serde_as(as = "Vec<Option<DisplayFromStr>>")]
    pub msol_collateral: Vec<Option<Pubkey>>,

    #[serde_as(as = "Vec<Option<DisplayFromStr>>")]
    pub stsol_collateral: Vec<Option<Pubkey>>,

    #[serde_as(as = "Vec<Option<DisplayFromStr>>")]
    pub sobtc_collateral: Vec<Option<Pubkey>>,

    #[serde_as(as = "Vec<Option<DisplayFromStr>>")]
    pub ethw_collateral: Vec<Option<Pubkey>>,

    #[serde_as(as = "Vec<Option<DisplayFromStr>>")]
    pub ustw_collateral: Vec<Option<Pubkey>>,

    #[serde_as(as = "Vec<Option<DisplayFromStr>>")]
    pub fttw_collateral: Vec<Option<Pubkey>>,

    #[serde_as(as = "Vec<Option<DisplayFromStr>>")]
    pub ray_collateral: Vec<Option<Pubkey>>,

    #[serde_as(as = "Vec<Option<DisplayFromStr>>")]
    pub srm_collateral: Vec<Option<Pubkey>>,
}

#[serde_as]
#[derive(Clone, Serialize, Deserialize, Debug, PartialEq, Eq, Default)]
pub struct PortAccounts {
    #[serde_as(as = "DisplayFromStr")]
    pub staking_pool: Pubkey,
}

#[serde_as]
#[derive(Clone, Serialize, Deserialize, Debug, PartialEq, Eq, Default)]
pub struct QuarryMining {
    #[serde_as(as = "DisplayFromStr")]
    pub token_mint: Pubkey,
    #[serde_as(as = "DisplayFromStr")]
    pub rewards_token_mint: Pubkey,
    #[serde_as(as = "DisplayFromStr")]
    pub miner_vault: Pubkey,
    #[serde_as(as = "DisplayFromStr")]
    pub token_source: Pubkey,
    #[serde_as(as = "DisplayFromStr")]
    pub rewards_token_account: Pubkey,
    #[serde_as(as = "DisplayFromStr")]
    pub fee_token_account: Pubkey,
}

impl QuarryMining {
    pub fn default() -> QuarryMining {
        QuarryMining {
            token_mint: Pubkey::default(),
            rewards_token_mint: Pubkey::default(),
            miner_vault: Pubkey::default(),
            token_source: Pubkey::default(),
            rewards_token_account: Pubkey::default(),
            fee_token_account: Pubkey::default(),
        }
    }
}

#[serde_as]
#[derive(Serialize, Deserialize, Debug, PartialEq, Eq, Default)]
pub struct InitializedAccounts {
    #[serde_as(as = "DisplayFromStr")]
    pub payer: Pubkey,

    #[serde_as(as = "DisplayFromStr")]
    pub registry: Pubkey,

    #[serde_as(as = "DisplayFromStr")]
    pub general_pool_market: Pubkey,

    #[serde_as(as = "DisplayFromStr")]
    pub income_pool_market: Pubkey,

    #[serde_as(as = "Vec<DisplayFromStr>")]
    pub collateral_pool_markets: Vec<Pubkey>,

    pub token_accounts: BTreeMap<String, TokenAccounts>,

    #[serde_as(as = "DisplayFromStr")]
    pub liquidity_oracle: Pubkey,

    #[serde_as(as = "DisplayFromStr")]
    pub depositor: Pubkey,

    pub quarry_mining: BTreeMap<String, QuarryMining>,
    #[serde_as(as = "DisplayFromStr")]
    pub rebalance_executor: Pubkey,

    #[serde_as(as = "DisplayFromStr")]
    pub rewards_root: Pubkey,
}

#[serde_as]
#[derive(Serialize, Deserialize, Debug, PartialEq, Eq, Default)]
pub struct TokenAccounts {
    #[serde_as(as = "DisplayFromStr")]
    pub mint: Pubkey,

    #[serde_as(as = "DisplayFromStr")]
    pub liquidity_token_account: Pubkey,
    #[serde_as(as = "DisplayFromStr")]
    pub collateral_token_account: Pubkey,

    #[serde_as(as = "DisplayFromStr")]
    pub general_pool: Pubkey,
    #[serde_as(as = "DisplayFromStr")]
    pub general_pool_token_account: Pubkey,
    #[serde_as(as = "DisplayFromStr")]
    pub general_pool_mint: Pubkey,

    #[serde_as(as = "DisplayFromStr")]
    pub income_pool: Pubkey,
    #[serde_as(as = "DisplayFromStr")]
    pub income_pool_token_account: Pubkey,

    pub mm_pools: Vec<MoneyMarketAccounts>,
    pub collateral_pools: Vec<CollateralPoolAccounts>,

    #[serde_as(as = "DisplayFromStr")]
    pub liquidity_transit: Pubkey,

    #[serde_as(as = "DisplayFromStr")]
    pub port_finance_obligation_account: Pubkey,

    pub mining_accounts: Vec<MiningAccounts>,
}

#[serde_as]
#[derive(Serialize, Deserialize, Debug, PartialEq, Eq, Default, Copy, Clone)]
pub struct MiningAccounts {
    #[serde_as(as = "DisplayFromStr")]
    pub staking_account: Pubkey,
    #[serde_as(as = "DisplayFromStr")]
    pub internal_mining_account: Pubkey,
}

#[serde_as]
#[derive(Serialize, Deserialize, Debug, PartialEq, Eq, Default)]
pub struct MoneyMarketAccounts {
    #[serde_as(as = "DisplayFromStr")]
    pub pool: Pubkey,
    #[serde_as(as = "DisplayFromStr")]
    pub pool_token_account: Pubkey,
    #[serde_as(as = "DisplayFromStr")]
    pub token_mint: Pubkey,
    #[serde_as(as = "DisplayFromStr")]
    pub pool_mint: Pubkey,
}

#[serde_as]
#[derive(Serialize, Deserialize, Debug, PartialEq, Eq, Default)]
pub struct CollateralPoolAccounts {
    #[serde_as(as = "DisplayFromStr")]
    pub pool: Pubkey,
    #[serde_as(as = "DisplayFromStr")]
    pub pool_token_account: Pubkey,
    #[serde_as(as = "DisplayFromStr")]
    pub token_mint: Pubkey,
}

impl InitializedAccounts {
    pub fn load(config_file: &str) -> Result<Self, io::Error> {
        load_config_file(config_file)
    }

    pub fn save(&self, config_file: &str) -> Result<(), io::Error> {
        save_config_file(self, config_file)
    }
}

impl DefaultAccounts {
    pub fn load(config_file: &str) -> Result<Self, io::Error> {
        load_config_file(config_file)
    }
}

pub fn load_config_file<T, P>(config_file: P) -> Result<T, io::Error>
where
    T: serde::de::DeserializeOwned,
    P: AsRef<Path>,
{
    let file = File::open(config_file)?;
    let config = serde_yaml::from_reader(file)
        .map_err(|err| io::Error::new(io::ErrorKind::Other, format!("{:?}", err)))?;
    Ok(config)
}

pub fn save_config_file<T, P>(config: &T, config_file: P) -> Result<(), io::Error>
where
    T: serde::ser::Serialize,
    P: AsRef<Path>,
{
    let serialized = serde_yaml::to_string(config)
        .map_err(|err| io::Error::new(io::ErrorKind::Other, format!("{:?}", err)))?;

    if let Some(outdir) = config_file.as_ref().parent() {
        create_dir_all(outdir)?;
    }
    let mut file = File::create(config_file)?;
    file.write_all(&serialized.into_bytes())?;

    Ok(())
}

#[cfg(test)]
mod test {
    use super::*;

    #[test]
    fn default_accounts_load() {
        DefaultAccounts::load("default.devnet.yaml").unwrap();
    }

    #[test]
    fn default_accounts_load_save() {
        let cfg_name = "accounts.devnet.yaml";
        let a = InitializedAccounts::load(cfg_name).unwrap();
        a.save(cfg_name).unwrap();
        let b = InitializedAccounts::load(cfg_name).unwrap();
        assert_eq!(a, b);
    }
}<|MERGE_RESOLUTION|>--- conflicted
+++ resolved
@@ -114,7 +114,17 @@
 
 #[serde_as]
 #[derive(Clone, Serialize, Deserialize, Debug, PartialEq, Eq, Default)]
-<<<<<<< HEAD
+pub struct JetAccounts {
+    #[serde_as(as = "DisplayFromStr")]
+    pub program_id: Pubkey,
+    #[serde_as(as = "DisplayFromStr")]
+    pub margin_pool_sol: Pubkey,
+    #[serde_as(as = "DisplayFromStr")]
+    pub vault_sol: Pubkey,
+}
+
+#[serde_as]
+#[derive(Clone, Serialize, Deserialize, Debug, PartialEq, Eq, Default)]
 pub struct FraktAccounts {
     #[serde_as(as = "DisplayFromStr")]
     pub program_id: Pubkey,
@@ -122,15 +132,6 @@
     pub liquidity_pool: Pubkey,
     #[serde_as(as = "DisplayFromStr")]
     pub pool_admin: Pubkey,
-=======
-pub struct JetAccounts {
-    #[serde_as(as = "DisplayFromStr")]
-    pub program_id: Pubkey,
-    #[serde_as(as = "DisplayFromStr")]
-    pub margin_pool_sol: Pubkey,
-    #[serde_as(as = "DisplayFromStr")]
-    pub vault_sol: Pubkey,
->>>>>>> efc3950b
 }
 
 #[serde_as]
@@ -176,11 +177,9 @@
 
     pub francium: FranciumAccounts,
 
-<<<<<<< HEAD
+    pub jet: JetAccounts,
+
     pub frakt: FraktAccounts,
-=======
-    pub jet: JetAccounts,
->>>>>>> efc3950b
 
     #[serde_as(as = "DisplayFromStr")]
     pub multisig_program_id: Pubkey,

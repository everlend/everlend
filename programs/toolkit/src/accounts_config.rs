use std::collections::BTreeMap;
use std::{
    fs::{create_dir_all, File},
    io::{self, Write},
    path::Path,
};

use serde_derive::{Deserialize, Serialize};
use serde_with::{serde_as, DisplayFromStr};
use solana_program::pubkey::Pubkey;

#[serde_as]
#[derive(Clone, Serialize, Deserialize, Debug, PartialEq, Eq, Default)]
pub struct PortFinanceAccounts {
    #[serde_as(as = "DisplayFromStr")]
    pub program_id: Pubkey,
    #[serde_as(as = "DisplayFromStr")]
    pub staking_program_id: Pubkey,
    #[serde_as(as = "DisplayFromStr")]
    pub lending_market: Pubkey,
    #[serde_as(as = "DisplayFromStr")]
    pub reserve_sol: Pubkey,
    #[serde_as(as = "DisplayFromStr")]
    pub reserve_sol_supply: Pubkey,
}

#[serde_as]
#[derive(Clone, Serialize, Deserialize, Debug, PartialEq, Eq, Default)]
pub struct LarixAccounts {
    #[serde_as(as = "DisplayFromStr")]
    pub program_id: Pubkey,
    #[serde_as(as = "DisplayFromStr")]
    pub lending_market: Pubkey,
    #[serde_as(as = "DisplayFromStr")]
    pub reserve_sol: Pubkey,
    #[serde_as(as = "DisplayFromStr")]
    pub reserve_sol_supply: Pubkey,
    #[serde_as(as = "DisplayFromStr")]
    pub uncollateralized_ltoken_supply_sol: Pubkey,
    #[serde_as(as = "DisplayFromStr")]
    pub ltoken_mint: Pubkey,
    #[serde_as(as = "DisplayFromStr")]
    pub mining_supply: Pubkey,
}

#[serde_as]
#[derive(Clone, Serialize, Deserialize, Debug, PartialEq, Eq, Default)]
pub struct QuarryAccounts {
    #[serde_as(as = "DisplayFromStr")]
    pub mine_program_id: Pubkey,
    #[serde_as(as = "DisplayFromStr")]
    pub rewarder: Pubkey,
    #[serde_as(as = "DisplayFromStr")]
    pub quarry: Pubkey,
    #[serde_as(as = "DisplayFromStr")]
    pub token_mint: Pubkey,
    #[serde_as(as = "DisplayFromStr")]
    pub mint_wrapper: Pubkey,
    #[serde_as(as = "DisplayFromStr")]
    pub mint_wrapper_program: Pubkey,
    #[serde_as(as = "DisplayFromStr")]
    pub minter: Pubkey,
    #[serde_as(as = "DisplayFromStr")]
    pub rewards_token_mint: Pubkey,
}

#[serde_as]
#[derive(Clone, Serialize, Deserialize, Debug, PartialEq, Eq, Default)]
pub struct SolendAccounts {
    #[serde_as(as = "DisplayFromStr")]
    pub program_id: Pubkey,
    #[serde_as(as = "DisplayFromStr")]
    pub lending_market: Pubkey,
    // todo remove option after filling cfg file
    #[serde_as(as = "Option<DisplayFromStr>")]
    pub reserve_pyth_oracle: Option<Pubkey>,
    // todo remove option after filling cfg file
    #[serde_as(as = "Option<DisplayFromStr>")]
    pub reserve_switchboard_oracle: Option<Pubkey>,
    #[serde_as(as = "DisplayFromStr")]
    pub reserve_sol: Pubkey,
    // todo remove option after filling cfg file
    #[serde_as(as = "Option<DisplayFromStr>")]
    pub reserve_sol_supply: Option<Pubkey>,
}

#[serde_as]
#[derive(Clone, Serialize, Deserialize, Debug, PartialEq, Eq, Default)]
pub struct TulipAccounts {
    #[serde_as(as = "DisplayFromStr")]
    pub program_id: Pubkey,
    #[serde_as(as = "DisplayFromStr")]
    pub lending_market: Pubkey,
    #[serde_as(as = "DisplayFromStr")]
    pub reserve_liquidity_oracle: Pubkey,
    #[serde_as(as = "DisplayFromStr")]
    pub reserve_liquidity_supply: Pubkey,
    #[serde_as(as = "DisplayFromStr")]
    pub reserve_sol: Pubkey,
}

#[serde_as]
#[derive(Clone, Serialize, Deserialize, Debug, PartialEq, Eq, Default)]
pub struct FranciumAccounts {
    #[serde_as(as = "DisplayFromStr")]
    pub program_id: Pubkey,
    #[serde_as(as = "DisplayFromStr")]
    pub lending_market: Pubkey,
    #[serde_as(as = "DisplayFromStr")]
    pub staking_program_id: Pubkey,
    #[serde_as(as = "DisplayFromStr")]
    pub reserve_liquidity_supply: Pubkey,
    #[serde_as(as = "DisplayFromStr")]
    pub reserve_sol: Pubkey,
}

#[serde_as]
#[derive(Clone, Serialize, Deserialize, Debug, PartialEq, Eq, Default)]
pub struct JetAccounts {
    #[serde_as(as = "DisplayFromStr")]
    pub program_id: Pubkey,
    #[serde_as(as = "DisplayFromStr")]
    pub margin_pool_sol: Pubkey,
    #[serde_as(as = "DisplayFromStr")]
    pub vault_sol: Pubkey,
}

#[serde_as]
#[derive(Clone, Serialize, Deserialize, Debug, PartialEq, Eq, Default)]
pub struct DefaultAccounts {
    #[serde_as(as = "DisplayFromStr")]
    pub sol_mint: Pubkey,
    #[serde_as(as = "DisplayFromStr")]
    pub usdc_mint: Pubkey,
    #[serde_as(as = "DisplayFromStr")]
    pub usdt_mint: Pubkey,
    #[serde_as(as = "DisplayFromStr")]
    pub msol_mint: Pubkey,
    #[serde_as(as = "DisplayFromStr")]
    pub stsol_mint: Pubkey,
    #[serde_as(as = "DisplayFromStr")]
    pub sobtc_mint: Pubkey,
    #[serde_as(as = "DisplayFromStr")]
    pub ethw_mint: Pubkey,
    #[serde_as(as = "DisplayFromStr")]
    pub ustw_mint: Pubkey,
    #[serde_as(as = "DisplayFromStr")]
    pub fttw_mint: Pubkey,
    #[serde_as(as = "DisplayFromStr")]
    pub ray_mint: Pubkey,
    #[serde_as(as = "DisplayFromStr")]
    pub srm_mint: Pubkey,

    #[serde_as(as = "DisplayFromStr")]
    pub sol_oracle: Pubkey,

    pub port_finance: PortFinanceAccounts,

    pub port_accounts: BTreeMap<String, PortAccounts>,

    pub larix: LarixAccounts,

    pub quarry: QuarryAccounts,

    pub solend: SolendAccounts,

    pub tulip: TulipAccounts,

    pub francium: FranciumAccounts,

<<<<<<< HEAD
    pub francium_farming_pool_account: BTreeMap<String, Pubkey>,
=======
    pub jet: JetAccounts,
>>>>>>> efc3950b

    #[serde_as(as = "DisplayFromStr")]
    pub multisig_program_id: Pubkey,

    #[serde_as(as = "Vec<Option<DisplayFromStr>>")]
    pub sol_collateral: Vec<Option<Pubkey>>,

    #[serde_as(as = "Vec<Option<DisplayFromStr>>")]
    pub usdc_collateral: Vec<Option<Pubkey>>,

    #[serde_as(as = "Vec<Option<DisplayFromStr>>")]
    pub usdt_collateral: Vec<Option<Pubkey>>,

    #[serde_as(as = "Vec<Option<DisplayFromStr>>")]
    pub msol_collateral: Vec<Option<Pubkey>>,

    #[serde_as(as = "Vec<Option<DisplayFromStr>>")]
    pub stsol_collateral: Vec<Option<Pubkey>>,

    #[serde_as(as = "Vec<Option<DisplayFromStr>>")]
    pub sobtc_collateral: Vec<Option<Pubkey>>,

    #[serde_as(as = "Vec<Option<DisplayFromStr>>")]
    pub ethw_collateral: Vec<Option<Pubkey>>,

    #[serde_as(as = "Vec<Option<DisplayFromStr>>")]
    pub ustw_collateral: Vec<Option<Pubkey>>,

    #[serde_as(as = "Vec<Option<DisplayFromStr>>")]
    pub fttw_collateral: Vec<Option<Pubkey>>,

    #[serde_as(as = "Vec<Option<DisplayFromStr>>")]
    pub ray_collateral: Vec<Option<Pubkey>>,

    #[serde_as(as = "Vec<Option<DisplayFromStr>>")]
    pub srm_collateral: Vec<Option<Pubkey>>,
}

#[serde_as]
#[derive(Clone, Serialize, Deserialize, Debug, PartialEq, Eq, Default)]
pub struct PortAccounts {
    #[serde_as(as = "DisplayFromStr")]
    pub staking_pool: Pubkey,
}

#[serde_as]
#[derive(Clone, Serialize, Deserialize, Debug, PartialEq, Eq, Default)]
pub struct QuarryMining {
    #[serde_as(as = "DisplayFromStr")]
    pub token_mint: Pubkey,
    #[serde_as(as = "DisplayFromStr")]
    pub rewards_token_mint: Pubkey,
    #[serde_as(as = "DisplayFromStr")]
    pub miner_vault: Pubkey,
    #[serde_as(as = "DisplayFromStr")]
    pub token_source: Pubkey,
    #[serde_as(as = "DisplayFromStr")]
    pub rewards_token_account: Pubkey,
    #[serde_as(as = "DisplayFromStr")]
    pub fee_token_account: Pubkey,
}

impl QuarryMining {
    pub fn default() -> QuarryMining {
        QuarryMining {
            token_mint: Pubkey::default(),
            rewards_token_mint: Pubkey::default(),
            miner_vault: Pubkey::default(),
            token_source: Pubkey::default(),
            rewards_token_account: Pubkey::default(),
            fee_token_account: Pubkey::default(),
        }
    }
}

#[serde_as]
#[derive(Serialize, Deserialize, Debug, PartialEq, Eq, Default)]
pub struct InitializedAccounts {
    #[serde_as(as = "DisplayFromStr")]
    pub payer: Pubkey,

    #[serde_as(as = "DisplayFromStr")]
    pub registry: Pubkey,

    #[serde_as(as = "DisplayFromStr")]
    pub general_pool_market: Pubkey,

    #[serde_as(as = "DisplayFromStr")]
    pub income_pool_market: Pubkey,

    #[serde_as(as = "Vec<DisplayFromStr>")]
    pub collateral_pool_markets: Vec<Pubkey>,

    pub token_accounts: BTreeMap<String, TokenAccounts>,

    #[serde_as(as = "DisplayFromStr")]
    pub liquidity_oracle: Pubkey,

    #[serde_as(as = "DisplayFromStr")]
    pub depositor: Pubkey,

    pub quarry_mining: BTreeMap<String, QuarryMining>,
    #[serde_as(as = "DisplayFromStr")]
    pub rebalance_executor: Pubkey,

    #[serde_as(as = "DisplayFromStr")]
    pub rewards_root: Pubkey,
}

#[serde_as]
#[derive(Serialize, Deserialize, Debug, PartialEq, Eq, Default)]
pub struct TokenAccounts {
    #[serde_as(as = "DisplayFromStr")]
    pub mint: Pubkey,

    #[serde_as(as = "DisplayFromStr")]
    pub liquidity_token_account: Pubkey,
    #[serde_as(as = "DisplayFromStr")]
    pub collateral_token_account: Pubkey,

    #[serde_as(as = "DisplayFromStr")]
    pub general_pool: Pubkey,
    #[serde_as(as = "DisplayFromStr")]
    pub general_pool_token_account: Pubkey,
    #[serde_as(as = "DisplayFromStr")]
    pub general_pool_mint: Pubkey,

    #[serde_as(as = "DisplayFromStr")]
    pub income_pool: Pubkey,
    #[serde_as(as = "DisplayFromStr")]
    pub income_pool_token_account: Pubkey,

    pub mm_pools: Vec<MoneyMarketAccounts>,
    pub collateral_pools: Vec<CollateralPoolAccounts>,

    #[serde_as(as = "DisplayFromStr")]
    pub liquidity_transit: Pubkey,

    #[serde_as(as = "DisplayFromStr")]
    pub port_finance_obligation_account: Pubkey,

    pub mining_accounts: Vec<MiningAccounts>,
}

#[serde_as]
#[derive(Serialize, Deserialize, Debug, PartialEq, Eq, Default, Copy, Clone)]
pub struct MiningAccounts {
    #[serde_as(as = "DisplayFromStr")]
    pub staking_account: Pubkey,
    #[serde_as(as = "DisplayFromStr")]
    pub internal_mining_account: Pubkey,
}

#[serde_as]
#[derive(Serialize, Deserialize, Debug, PartialEq, Eq, Default)]
pub struct MoneyMarketAccounts {
    #[serde_as(as = "DisplayFromStr")]
    pub pool: Pubkey,
    #[serde_as(as = "DisplayFromStr")]
    pub pool_token_account: Pubkey,
    #[serde_as(as = "DisplayFromStr")]
    pub token_mint: Pubkey,
    #[serde_as(as = "DisplayFromStr")]
    pub pool_mint: Pubkey,
}

#[serde_as]
#[derive(Serialize, Deserialize, Debug, PartialEq, Eq, Default)]
pub struct CollateralPoolAccounts {
    #[serde_as(as = "DisplayFromStr")]
    pub pool: Pubkey,
    #[serde_as(as = "DisplayFromStr")]
    pub pool_token_account: Pubkey,
    #[serde_as(as = "DisplayFromStr")]
    pub token_mint: Pubkey,
}

impl InitializedAccounts {
    pub fn load(config_file: &str) -> Result<Self, io::Error> {
        load_config_file(config_file)
    }

    pub fn save(&self, config_file: &str) -> Result<(), io::Error> {
        save_config_file(self, config_file)
    }
}

impl DefaultAccounts {
    pub fn load(config_file: &str) -> Result<Self, io::Error> {
        load_config_file(config_file)
    }
}

pub fn load_config_file<T, P>(config_file: P) -> Result<T, io::Error>
where
    T: serde::de::DeserializeOwned,
    P: AsRef<Path>,
{
    let file = File::open(config_file)?;
    let config = serde_yaml::from_reader(file)
        .map_err(|err| io::Error::new(io::ErrorKind::Other, format!("{:?}", err)))?;
    Ok(config)
}

pub fn save_config_file<T, P>(config: &T, config_file: P) -> Result<(), io::Error>
where
    T: serde::ser::Serialize,
    P: AsRef<Path>,
{
    let serialized = serde_yaml::to_string(config)
        .map_err(|err| io::Error::new(io::ErrorKind::Other, format!("{:?}", err)))?;

    if let Some(outdir) = config_file.as_ref().parent() {
        create_dir_all(outdir)?;
    }
    let mut file = File::create(config_file)?;
    file.write_all(&serialized.into_bytes())?;

    Ok(())
}

#[cfg(test)]
mod test {
    use super::*;

    #[test]
    fn default_accounts_load() {
        DefaultAccounts::load("default.devnet.yaml").unwrap();
    }

    #[test]
    fn default_accounts_load_save() {
        let cfg_name = "accounts.devnet.yaml";
        let a = InitializedAccounts::load(cfg_name).unwrap();
        a.save(cfg_name).unwrap();
        let b = InitializedAccounts::load(cfg_name).unwrap();
        assert_eq!(a, b);
    }
}<|MERGE_RESOLUTION|>--- conflicted
+++ resolved
@@ -168,11 +168,9 @@
 
     pub francium: FranciumAccounts,
 
-<<<<<<< HEAD
     pub francium_farming_pool_account: BTreeMap<String, Pubkey>,
-=======
+
     pub jet: JetAccounts,
->>>>>>> efc3950b
 
     #[serde_as(as = "DisplayFromStr")]
     pub multisig_program_id: Pubkey,

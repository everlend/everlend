use borsh::{BorshDeserialize, BorshSerialize};
use solana_program::account_info::AccountInfo;
use solana_program::clock::Slot;
use solana_program::instruction::{AccountMeta, Instruction};
use solana_program::program::{invoke, invoke_signed};
use solana_program::program_error::ProgramError;
use solana_program::program_pack::Pack;
use solana_program::pubkey::Pubkey;
use solana_program::sysvar;
use std::str::FromStr;

<<<<<<< HEAD
const DISABLED_DEPOSIT_VALUE: u8 = 0xFF;
=======
pub const FRANCIUM_REWARD_SEED: &str = "francium_reward";

#[derive(Debug, BorshSerialize, BorshDeserialize)]
pub struct FarmingPool {
    pub version: u8,
    pub is_dual_rewards: bool,
    pub admin: Pubkey,
    pub pool_authority: Pubkey,
    pub token_program_id: Pubkey,

    // staked_token
    pub staked_token_mint: Pubkey,
    pub staked_token_account: Pubkey,

    // reward_token
    pub rewards_token_mint: Pubkey,
    pub rewards_token_account: Pubkey,

    // reward_token_b
    pub rewards_token_mint_b: Pubkey,
    pub rewards_token_account_b: Pubkey,

    // rewards config
    pub pool_stake_cap: u64,
    pub user_stake_cap: u64,
    // rewards a
    pub rewards_start_slot: Slot,
    pub rewards_end_slot: Slot,
    pub rewards_per_day: u64,

    // rewards b
    pub rewards_start_slot_b: Slot,
    pub rewards_end_slot_b: Slot,
    pub rewards_per_day_b: u64,

    pub total_staked_amount: u64,
    pub last_update_slot: Slot,

    pub accumulated_rewards_per_share: u128,
    pub accumulated_rewards_per_share_b: u128,
    pub padding: [u8; 128],
}
>>>>>>> 899a11ab

pub fn refresh_reserve(program_id: &Pubkey, reserve: AccountInfo) -> Result<(), ProgramError> {
    #[derive(Debug, PartialEq, BorshSerialize)]
    pub struct UpdateLendingPool {
        instruction: u8,
    }

    let ix = Instruction {
        program_id: *program_id,
        accounts: vec![AccountMeta::new(*reserve.key, false)],
        data: UpdateLendingPool { instruction: 17 }.try_to_vec()?,
    };

    invoke(&ix, &[reserve])
}

#[allow(clippy::too_many_arguments)]
pub fn deposit<'a>(
    program_id: &Pubkey,
    source_liquidity: AccountInfo<'a>,
    destination_collateral: AccountInfo<'a>,
    reserve: AccountInfo<'a>,
    reserve_collateral_mint: AccountInfo<'a>,
    reserve_liquidity_supply: AccountInfo<'a>,
    lending_market: AccountInfo<'a>,
    lending_market_authority: AccountInfo<'a>,
    user_transfer_authority: AccountInfo<'a>,
    clock: AccountInfo<'a>,
    amount: u64,
    signers_seeds: &[&[&[u8]]],
) -> Result<(), ProgramError> {
    #[derive(Debug, PartialEq, BorshSerialize)]
    pub struct DepositToLendingPool {
        instruction: u8,
        amount: u64,
    }

    let ix = Instruction {
        program_id: *program_id,
        accounts: vec![
            AccountMeta::new(*source_liquidity.key, false),
            AccountMeta::new(*destination_collateral.key, false),
            AccountMeta::new(*reserve.key, false),
            AccountMeta::new(*reserve_liquidity_supply.key, false),
            AccountMeta::new(*reserve_collateral_mint.key, false),
            AccountMeta::new_readonly(*lending_market.key, false),
            AccountMeta::new_readonly(*lending_market_authority.key, false),
            AccountMeta::new_readonly(*user_transfer_authority.key, true),
            AccountMeta::new_readonly(sysvar::clock::id(), false),
            AccountMeta::new_readonly(spl_token::id(), false),
        ],
        data: DepositToLendingPool {
            instruction: 4,
            amount,
        }
        .try_to_vec()?,
    };

    invoke_signed(
        &ix,
        &[
            source_liquidity,
            destination_collateral,
            reserve,
            reserve_liquidity_supply,
            reserve_collateral_mint,
            lending_market,
            lending_market_authority,
            user_transfer_authority,
            clock,
        ],
        signers_seeds,
    )
}

#[allow(clippy::too_many_arguments)]
pub fn redeem<'a>(
    program_id: &Pubkey,
    source_collateral: AccountInfo<'a>,
    destination_liquidity: AccountInfo<'a>,
    reserve: AccountInfo<'a>,
    reserve_collateral_mint: AccountInfo<'a>,
    reserve_liquidity_supply: AccountInfo<'a>,
    lending_market: AccountInfo<'a>,
    lending_market_authority: AccountInfo<'a>,
    user_transfer_authority: AccountInfo<'a>,
    clock: AccountInfo<'a>,
    amount: u64,
    signed_seeds: &[&[&[u8]]],
) -> Result<(), ProgramError> {
    #[derive(Debug, PartialEq, BorshSerialize)]
    pub struct WithdrawFromLendingPool {
        instruction: u8,
        amount: u64,
    }

    let ix = Instruction {
        program_id: *program_id,
        accounts: vec![
            AccountMeta::new(*source_collateral.key, false),
            AccountMeta::new(*destination_liquidity.key, false),
            AccountMeta::new(*reserve.key, false),
            AccountMeta::new(*reserve_collateral_mint.key, false),
            AccountMeta::new(*reserve_liquidity_supply.key, false),
            AccountMeta::new_readonly(*lending_market.key, false),
            AccountMeta::new_readonly(*lending_market_authority.key, false),
            AccountMeta::new_readonly(*user_transfer_authority.key, true),
            AccountMeta::new_readonly(sysvar::clock::id(), false),
            AccountMeta::new_readonly(spl_token::id(), false),
        ],
        data: WithdrawFromLendingPool {
            instruction: 5,
            amount,
        }
        .try_to_vec()?,
    };

    invoke_signed(
        &ix,
        &[
            source_collateral,
            destination_liquidity,
            reserve,
            reserve_collateral_mint,
            reserve_liquidity_supply,
            lending_market,
            lending_market_authority,
            user_transfer_authority,
            clock,
        ],
        signed_seeds,
    )
}

<<<<<<< HEAD
pub fn is_deposit_disabled(reserve: AccountInfo) -> Result<bool, ProgramError> {
    let reserve = state::LendingPool::unpack(&reserve.data.borrow())?;
    Ok(reserve.version == DISABLED_DEPOSIT_VALUE)
}

mod state {
    pub const PROGRAM_VERSION: u8 = 1;
    pub const UNINITIALIZED_VERSION: u8 = 0;

    use arrayref::{array_mut_ref, array_ref, array_refs, mut_array_refs};
    use solana_program::clock::Slot;
    use solana_program::msg;
    use solana_program::program_error::ProgramError;
    use solana_program::program_option::COption;
    use solana_program::program_pack::{IsInitialized, Pack, Sealed};
    use solana_program::pubkey::Pubkey;
    use spl_token_lending::math::Decimal;

    /// Lending market reserve state
    #[derive(Clone, Debug, Default, PartialEq)]
    pub struct LendingPool {
        /// Version of the struct, len = 1
        pub version: u8,
        /// Last slot when supply and rates updated, len = 9
        pub last_update: LastUpdate,
        /// Lending market address, len = 32
        pub lending_market: Pubkey,
        /// Reserve liquidity, len = 193
        pub liquidity: ReserveLiquidity,
        /// Liquidity shares, len = 72
        pub shares: LiquidityShares,
        /// Credit token, len = 72
        pub credit: CreditToken,
        /// InterestRate len = 11
        pub interest_rate_model: InterestRateModel,
        /// interest reverse rate
        pub interest_reverse_rate: u8,
        /// accumulated_interest_reverse: u64
        pub accumulated_interest_reverse: u64,
        // _padding 108
    }

    impl Sealed for LendingPool {}
    impl IsInitialized for LendingPool {
        fn is_initialized(&self) -> bool {
            self.version != UNINITIALIZED_VERSION
        }
    }

    const LENDING_POOL_LEN: usize = 495;
    /// [1, 8, 1, 32, 32, 1, 32, 32, 36, 8, 16, 16, 8, 32, 8, 32,  32, 8, 32, 11,1,8,108]
    impl Pack for LendingPool {
        const LEN: usize = LENDING_POOL_LEN;

        fn pack_into_slice(&self, output: &mut [u8]) {
            let output = array_mut_ref![output, 0, LENDING_POOL_LEN];
            #[allow(clippy::ptr_offset_with_cast)]
            let (
                version,
                last_update_slot,
                last_update_stale,
                lending_market,
                liquidity_mint_pubkey,
                liquidity_mint_decimals,
                liquidity_supply_pubkey,
                liquidity_fee_receiver,
                liquidity_oracle_pubkey,
                liquidity_available_amount,
                liquidity_borrowed_amount_wads,
                liquidity_cumulative_borrow_rate_wads,
                liquidity_market_price,
                share_mint_pubkey,
                share_mint_total_supply,
                share_supply_pubkey,
                credit_mint_pubkey,
                credit_mint_total_supply,
                credit_supply_pubkey,
                interest_model,
                interest_reverse_rate,
                accumulated_interest_reverse,
                _padding,
            ) = mut_array_refs![
                output, 1, 8, 1, 32, 32, 1, 32, 32, 36, 8, 16, 16, 8, 32, 8, 32, 32, 8, 32, 11, 1,
                8, 108
            ];

            // reserve
            *version = self.version.to_le_bytes();
            *last_update_slot = self.last_update.slot.to_le_bytes();
            pack_bool(self.last_update.stale, last_update_stale);
            lending_market.copy_from_slice(self.lending_market.as_ref());

            // liquidity
            liquidity_mint_pubkey.copy_from_slice(self.liquidity.mint_pubkey.as_ref());
            *liquidity_mint_decimals = self.liquidity.mint_decimals.to_le_bytes();
            liquidity_supply_pubkey.copy_from_slice(self.liquidity.supply_pubkey.as_ref());
            liquidity_fee_receiver.copy_from_slice(self.liquidity.fee_receiver.as_ref());
            pack_coption_key(&self.liquidity.oracle_pubkey, liquidity_oracle_pubkey);
            *liquidity_available_amount = self.liquidity.available_amount.to_le_bytes();
            pack_decimal(
                self.liquidity.borrowed_amount_wads,
                liquidity_borrowed_amount_wads,
            );
            pack_decimal(
                self.liquidity.cumulative_borrow_rate_wads,
                liquidity_cumulative_borrow_rate_wads,
            );
            *liquidity_market_price = self.liquidity.market_price.to_le_bytes();

            // share
            share_mint_pubkey.copy_from_slice(self.shares.mint_pubkey.as_ref());
            *share_mint_total_supply = self.shares.mint_total_supply.to_le_bytes();
            share_supply_pubkey.copy_from_slice(self.shares.supply_pubkey.as_ref());

            // credit
            credit_mint_pubkey.copy_from_slice(self.credit.mint_pubkey.as_ref());
            *credit_mint_total_supply = self.credit.mint_total_supply.to_le_bytes();
            credit_supply_pubkey.copy_from_slice(self.credit.supply_pubkey.as_ref());

            // interest model
            self.interest_rate_model.pack(interest_model);

            // interest reverse
            interest_reverse_rate[0] = self.interest_reverse_rate;
            accumulated_interest_reverse
                .copy_from_slice(&self.accumulated_interest_reverse.to_le_bytes());
        }

        fn unpack_from_slice(input: &[u8]) -> Result<Self, ProgramError> {
            let input = array_ref![input, 0, LENDING_POOL_LEN];
            #[allow(clippy::ptr_offset_with_cast)]
            let (
                version,
                last_update_slot,
                last_update_stale,
                lending_market,
                liquidity_mint_pubkey,
                liquidity_mint_decimals,
                liquidity_supply_pubkey,
                liquidity_fee_receiver,
                liquidity_oracle_pubkey,
                liquidity_available_amount,
                liquidity_borrowed_amount_wads,
                liquidity_cumulative_borrow_rate_wads,
                liquidity_market_price,
                share_mint_pubkey,
                share_mint_total_supply,
                share_supply_pubkey,
                credit_mint_pubkey,
                credit_mint_total_supply,
                credit_supply_pubkey,
                interest_model,
                interest_reverse_rate,
                accumulated_interest_reverse,
                _padding,
            ) = array_refs![
                input, 1, 8, 1, 32, 32, 1, 32, 32, 36, 8, 16, 16, 8, 32, 8, 32, 32, 8, 32, 11, 1,
                8, 108
            ];

            let version = u8::from_le_bytes(*version);
            if version > PROGRAM_VERSION {
                msg!("Reserve version does not match Lending program version");
                return Err(ProgramError::InvalidAccountData);
            }

            let interest_reverse_rate =
                if interest_reverse_rate[0] == 0 || interest_reverse_rate[0] > 50 {
                    10
                } else {
                    interest_reverse_rate[0]
                };

            let ret = Self {
                version,
                last_update: LastUpdate {
                    slot: u64::from_le_bytes(*last_update_slot),
                    stale: unpack_bool(last_update_stale)?,
                },
                lending_market: Pubkey::new_from_array(*lending_market),
                liquidity: ReserveLiquidity {
                    mint_pubkey: Pubkey::new_from_array(*liquidity_mint_pubkey),
                    mint_decimals: u8::from_le_bytes(*liquidity_mint_decimals),
                    supply_pubkey: Pubkey::new_from_array(*liquidity_supply_pubkey),
                    fee_receiver: Pubkey::new_from_array(*liquidity_fee_receiver),
                    oracle_pubkey: unpack_coption_key(liquidity_oracle_pubkey)?,
                    available_amount: u64::from_le_bytes(*liquidity_available_amount),
                    borrowed_amount_wads: unpack_decimal(liquidity_borrowed_amount_wads),
                    cumulative_borrow_rate_wads: unpack_decimal(
                        liquidity_cumulative_borrow_rate_wads,
                    ),
                    market_price: u64::from_le_bytes(*liquidity_market_price),
                },
                shares: LiquidityShares {
                    mint_pubkey: Pubkey::new_from_array(*share_mint_pubkey),
                    mint_total_supply: u64::from_le_bytes(*share_mint_total_supply),
                    supply_pubkey: Pubkey::new_from_array(*share_supply_pubkey),
                },
                credit: CreditToken {
                    mint_pubkey: Pubkey::new_from_array(*credit_mint_pubkey),
                    mint_total_supply: u64::from_le_bytes(*credit_mint_total_supply),
                    supply_pubkey: Pubkey::new_from_array(*credit_supply_pubkey),
                },
                interest_rate_model: InterestRateModel::unpack(interest_model),
                interest_reverse_rate,
                accumulated_interest_reverse: u64::from_le_bytes(*accumulated_interest_reverse),
            };

            Ok(ret)
        }
    }

    /// Reserve liquidity, len 181 [32, 1, 32, 32, 36, 8, 16, 16, 8]
    #[derive(Clone, Debug, Default, PartialEq)]
    pub struct ReserveLiquidity {
        /// Reserve liquidity mint address, len 32
        pub mint_pubkey: Pubkey,
        /// Reserve liquidity mint decimals, len 1
        pub mint_decimals: u8,
        /// Reserve liquidity supply address, len 32
        pub supply_pubkey: Pubkey,
        /// Reserve liquidity fee receiver address, len 32
        pub fee_receiver: Pubkey,
        /// Optional reserve liquidity oracle state account, len 4+32
        pub oracle_pubkey: COption<Pubkey>,
        /// Reserve liquidity available, len 8
        pub available_amount: u64,
        /// Reserve liquidity borrowed, len 16
        pub borrowed_amount_wads: Decimal,
        /// Reserve liquidity cumulative borrow rate, len 16
        pub cumulative_borrow_rate_wads: Decimal,
        /// Reserve liquidity market price in quote currency, len 8
        pub market_price: u64,
    }

    /// Credit Token, len 72 = 32+8+32
    #[derive(Clone, Debug, Default, PartialEq)]
    pub struct CreditToken {
        /// Reserve collateral mint address
        pub mint_pubkey: Pubkey,
        /// Reserve collateral mint supply, used for exchange rate
        pub mint_total_supply: u64,
        /// Reserve collateral supply address
        pub supply_pubkey: Pubkey,
    }

    /// Liquidity shares, len 72
    #[derive(Clone, Debug, Default, PartialEq)]
    pub struct LiquidityShares {
        /// Reserve collateral mint address
        pub mint_pubkey: Pubkey,
        /// Reserve collateral mint supply, used for exchange rate
        pub mint_total_supply: u64,
        /// Reserve collateral supply address
        pub supply_pubkey: Pubkey,
    }

    /// Last update state
    #[derive(Clone, Debug, Default, PartialEq)]
    pub struct LastUpdate {
        /// Last slot when updated
        pub slot: Slot,
        /// True when marked stale, false when slot updated
        pub stale: bool,
    }

    /// InterestRateModel Len=11
    #[derive(Clone, Debug, PartialEq)]
    pub struct InterestRateModel {
        pub threshold_1: u8,
        pub threshold_2: u8,
        pub base_1: u8,
        pub factor_1: u16,
        pub base_2: u8,
        pub factor_2: u16,
        pub base_3: u8,
        pub factor_3: u16,
    }

    impl Default for InterestRateModel {
        fn default() -> Self {
            Self {
                threshold_1: 60,
                threshold_2: 90,
                base_1: 0,
                factor_1: 25,
                base_2: 15,
                factor_2: 0,
                base_3: 15,
                factor_3: 1300,
            }
        }
    }

    impl InterestRateModel {
        pub fn pack(&self, dst: &mut [u8; 11]) {
            let (threshold_1, threshold_2, base_1, factor_1, base_2, factor_2, base_3, factor_3) =
                mut_array_refs![dst, 1, 1, 1, 2, 1, 2, 1, 2];

            threshold_1[0] = self.threshold_1;
            threshold_2[0] = self.threshold_2;
            base_1[0] = self.base_1;
            factor_1.copy_from_slice(&self.factor_1.to_le_bytes());
            base_2[0] = self.base_2;
            factor_2.copy_from_slice(&self.factor_2.to_le_bytes());
            base_3[0] = self.base_3;
            factor_3.copy_from_slice(&self.factor_3.to_le_bytes());
        }

        pub fn unpack(src: &[u8; 11]) -> Self {
            if src.eq(&[0, 0, 0, 0, 0, 0, 0, 0, 0, 0, 0]) {
                return Self::default();
            }

            let (threshold_1, threshold_2, base_1, factor_1, base_2, factor_2, base_3, factor_3) =
                array_refs![src, 1, 1, 1, 2, 1, 2, 1, 2];

            Self {
                threshold_1: threshold_1[0],
                threshold_2: threshold_2[0],
                base_1: base_1[0],
                factor_1: u16::from_le_bytes(*factor_1),
                base_2: base_2[0],
                factor_2: u16::from_le_bytes(*factor_2),
                base_3: base_3[0],
                factor_3: u16::from_le_bytes(*factor_3),
            }
        }
    }

    // Helpers
    fn pack_coption_key(src: &COption<Pubkey>, dst: &mut [u8; 36]) {
        let (tag, body) = mut_array_refs![dst, 4, 32];
        match src {
            COption::Some(key) => {
                *tag = [1, 0, 0, 0];
                body.copy_from_slice(key.as_ref());
            }
            COption::None => {
                *tag = [0; 4];
            }
        }
    }

    fn unpack_coption_key(src: &[u8; 36]) -> Result<COption<Pubkey>, ProgramError> {
        let (tag, body) = array_refs![src, 4, 32];
        match *tag {
            [0, 0, 0, 0] => Ok(COption::None),
            [1, 0, 0, 0] => Ok(COption::Some(Pubkey::new_from_array(*body))),
            _ => Err(ProgramError::InvalidAccountData),
        }
    }

    fn pack_decimal(decimal: Decimal, dst: &mut [u8; 16]) {
        *dst = decimal
            .to_scaled_val()
            .expect("Decimal cannot be packed")
            .to_le_bytes();
    }

    fn unpack_decimal(src: &[u8; 16]) -> Decimal {
        Decimal::from_scaled_val(u128::from_le_bytes(*src))
    }

    fn pack_bool(boolean: bool, dst: &mut [u8; 1]) {
        *dst = (boolean as u8).to_le_bytes()
    }

    fn unpack_bool(src: &[u8; 1]) -> Result<bool, ProgramError> {
        match u8::from_le_bytes(*src) {
            0 => Ok(false),
            1 => Ok(true),
            _ => {
                msg!("Boolean cannot be unpacked");
                Err(ProgramError::InvalidAccountData)
            }
        }
    }
=======
#[allow(clippy::too_many_arguments)]
pub fn stake<'a>(
    program_id: &Pubkey,
    user_wallet: AccountInfo<'a>,
    user_farming: AccountInfo<'a>,
    user_stake_token: AccountInfo<'a>,
    user_reward_a: AccountInfo<'a>,
    user_reward_b: AccountInfo<'a>,
    farming_pool: AccountInfo<'a>,
    farming_pool_authority: AccountInfo<'a>,
    pool_stake_token: AccountInfo<'a>,
    pool_reward_a: AccountInfo<'a>,
    pool_reward_b: AccountInfo<'a>,
    clock: AccountInfo<'a>,
    amount: u64,
    signed_seeds: &[&[&[u8]]],
) -> Result<(), ProgramError> {
    #[derive(Debug, PartialEq, BorshSerialize)]
    pub struct Stake {
        instruction: u8,
        amount: u64,
    }

    let ix = Instruction {
        program_id: *program_id,
        accounts: vec![
            AccountMeta::new(*user_wallet.key, true),
            AccountMeta::new(*user_farming.key, false),
            AccountMeta::new(*user_stake_token.key, false),
            AccountMeta::new(*user_reward_a.key, false),
            AccountMeta::new(*user_reward_b.key, false),
            AccountMeta::new(*farming_pool.key, false),
            AccountMeta::new_readonly(*farming_pool_authority.key, false),
            AccountMeta::new(*pool_stake_token.key, false),
            AccountMeta::new(*pool_reward_a.key, false),
            AccountMeta::new(*pool_reward_b.key, false),
            AccountMeta::new_readonly(spl_token::id(), false),
            AccountMeta::new_readonly(sysvar::clock::id(), false),
        ],
        data: Stake {
            instruction: 3,
            amount,
        }
        .try_to_vec()?,
    };

    invoke_signed(
        &ix,
        &[
            user_wallet,
            user_farming,
            user_stake_token,
            user_reward_a,
            user_reward_b,
            farming_pool,
            farming_pool_authority,
            pool_stake_token,
            pool_reward_a,
            pool_reward_b,
            clock,
        ],
        signed_seeds,
    )
}

#[allow(clippy::too_many_arguments)]
pub fn unstake<'a>(
    program_id: &Pubkey,
    user_wallet: AccountInfo<'a>,
    user_farming: AccountInfo<'a>,
    user_stake_token: AccountInfo<'a>,
    user_reward_a: AccountInfo<'a>,
    user_reward_b: AccountInfo<'a>,
    farming_pool: AccountInfo<'a>,
    farming_pool_authority: AccountInfo<'a>,
    pool_stake_token: AccountInfo<'a>,
    pool_reward_a: AccountInfo<'a>,
    pool_reward_b: AccountInfo<'a>,
    clock: AccountInfo<'a>,
    amount: u64,
    signed_seeds: &[&[&[u8]]],
) -> Result<(), ProgramError> {
    #[derive(Debug, PartialEq, BorshSerialize)]
    pub struct Unstake {
        instruction: u8,
        amount: u64,
    }

    let ix = Instruction {
        program_id: *program_id,
        accounts: vec![
            AccountMeta::new(*user_wallet.key, true),
            AccountMeta::new(*user_farming.key, false),
            AccountMeta::new(*user_stake_token.key, false),
            AccountMeta::new(*user_reward_a.key, false),
            AccountMeta::new(*user_reward_b.key, false),
            AccountMeta::new(*farming_pool.key, false),
            AccountMeta::new_readonly(*farming_pool_authority.key, false),
            AccountMeta::new(*pool_stake_token.key, false),
            AccountMeta::new(*pool_reward_a.key, false),
            AccountMeta::new(*pool_reward_b.key, false),
            AccountMeta::new_readonly(spl_token::id(), false),
            AccountMeta::new_readonly(sysvar::clock::id(), false),
        ],
        data: Unstake {
            instruction: 4,
            amount,
        }
        .try_to_vec()?,
    };

    invoke_signed(
        &ix,
        &[
            user_wallet,
            user_farming,
            user_stake_token,
            user_reward_a,
            user_reward_b,
            farming_pool,
            farming_pool_authority,
            pool_stake_token,
            pool_reward_a,
            pool_reward_b,
            clock,
        ],
        signed_seeds,
    )
}

#[allow(clippy::too_many_arguments)]
pub fn init_farming_user<'a>(
    program_id: &Pubkey,
    user_wallet: AccountInfo<'a>,
    user_farming: AccountInfo<'a>,
    farming_pool: AccountInfo<'a>,
    user_stake_token: AccountInfo<'a>,
    user_reward_a: AccountInfo<'a>,
    user_reward_b: AccountInfo<'a>,
    system_program: AccountInfo<'a>,
    rent_info: AccountInfo<'a>,
    signed_seeds: &[&[&[u8]]],
) -> Result<(), ProgramError> {
    #[derive(Debug, PartialEq, BorshSerialize)]
    pub struct Init {
        instruction: u8,
    }

    let ix = Instruction {
        program_id: *program_id,
        accounts: vec![
            AccountMeta::new(*user_wallet.key, true),
            AccountMeta::new(*user_farming.key, false),
            AccountMeta::new(*farming_pool.key, false),
            AccountMeta::new(*user_stake_token.key, false),
            AccountMeta::new(*user_reward_a.key, false),
            AccountMeta::new(*user_reward_b.key, false),
            AccountMeta::new_readonly(*system_program.key, false),
            AccountMeta::new_readonly(*rent_info.key, false),
        ],
        data: Init { instruction: 1 }.try_to_vec()?,
    };

    invoke_signed(
        &ix,
        &[
            user_wallet,
            user_farming,
            farming_pool,
            user_stake_token,
            user_reward_a,
            user_reward_b,
            rent_info
        ],
        signed_seeds,
    )
}

pub fn get_staking_program_id() -> Pubkey {
    Pubkey::from_str("3Katmm9dhvLQijAvomteYMo6rfVbY5NaCRNq9ZBqBgr6").unwrap()
}

pub fn find_user_farming_address(
    depositor_authority: &Pubkey,
    farming_pool: &Pubkey,
    user_stake_token_account: &Pubkey,
) -> Pubkey {
    let (user_farming, _) = Pubkey::find_program_address(
        &[
            depositor_authority.as_ref(),
            farming_pool.as_ref(),
            user_stake_token_account.as_ref(),
        ],
        &get_staking_program_id(),
    );
    user_farming
>>>>>>> 899a11ab
}<|MERGE_RESOLUTION|>--- conflicted
+++ resolved
@@ -9,11 +9,11 @@
 use solana_program::sysvar;
 use std::str::FromStr;
 
-<<<<<<< HEAD
+pub const FRANCIUM_REWARD_SEED: &str = "francium_reward";
+
 const DISABLED_DEPOSIT_VALUE: u8 = 0xFF;
-=======
-pub const FRANCIUM_REWARD_SEED: &str = "francium_reward";
-
+
+pub fn refresh_reserve(program_id: &Pubkey, reserve: AccountInfo) -> Result<(), ProgramError> {
 #[derive(Debug, BorshSerialize, BorshDeserialize)]
 pub struct FarmingPool {
     pub version: u8,
@@ -54,7 +54,6 @@
     pub accumulated_rewards_per_share_b: u128,
     pub padding: [u8; 128],
 }
->>>>>>> 899a11ab
 
 pub fn refresh_reserve(program_id: &Pubkey, reserve: AccountInfo) -> Result<(), ProgramError> {
     #[derive(Debug, PartialEq, BorshSerialize)]
@@ -189,7 +188,204 @@
     )
 }
 
-<<<<<<< HEAD
+#[allow(clippy::too_many_arguments)]
+pub fn stake<'a>(
+    program_id: &Pubkey,
+    user_wallet: AccountInfo<'a>,
+    user_farming: AccountInfo<'a>,
+    user_stake_token: AccountInfo<'a>,
+    user_reward_a: AccountInfo<'a>,
+    user_reward_b: AccountInfo<'a>,
+    farming_pool: AccountInfo<'a>,
+    farming_pool_authority: AccountInfo<'a>,
+    pool_stake_token: AccountInfo<'a>,
+    pool_reward_a: AccountInfo<'a>,
+    pool_reward_b: AccountInfo<'a>,
+    clock: AccountInfo<'a>,
+    amount: u64,
+    signed_seeds: &[&[&[u8]]],
+) -> Result<(), ProgramError> {
+    #[derive(Debug, PartialEq, BorshSerialize)]
+    pub struct Stake {
+        instruction: u8,
+        amount: u64,
+    }
+
+    let ix = Instruction {
+        program_id: *program_id,
+        accounts: vec![
+            AccountMeta::new(*user_wallet.key, true),
+            AccountMeta::new(*user_farming.key, false),
+            AccountMeta::new(*user_stake_token.key, false),
+            AccountMeta::new(*user_reward_a.key, false),
+            AccountMeta::new(*user_reward_b.key, false),
+            AccountMeta::new(*farming_pool.key, false),
+            AccountMeta::new_readonly(*farming_pool_authority.key, false),
+            AccountMeta::new(*pool_stake_token.key, false),
+            AccountMeta::new(*pool_reward_a.key, false),
+            AccountMeta::new(*pool_reward_b.key, false),
+            AccountMeta::new_readonly(spl_token::id(), false),
+            AccountMeta::new_readonly(sysvar::clock::id(), false),
+        ],
+        data: Stake {
+            instruction: 3,
+            amount,
+        }
+        .try_to_vec()?,
+    };
+
+    invoke_signed(
+        &ix,
+        &[
+            user_wallet,
+            user_farming,
+            user_stake_token,
+            user_reward_a,
+            user_reward_b,
+            farming_pool,
+            farming_pool_authority,
+            pool_stake_token,
+            pool_reward_a,
+            pool_reward_b,
+            clock,
+        ],
+        signed_seeds,
+    )
+}
+
+#[allow(clippy::too_many_arguments)]
+pub fn unstake<'a>(
+    program_id: &Pubkey,
+    user_wallet: AccountInfo<'a>,
+    user_farming: AccountInfo<'a>,
+    user_stake_token: AccountInfo<'a>,
+    user_reward_a: AccountInfo<'a>,
+    user_reward_b: AccountInfo<'a>,
+    farming_pool: AccountInfo<'a>,
+    farming_pool_authority: AccountInfo<'a>,
+    pool_stake_token: AccountInfo<'a>,
+    pool_reward_a: AccountInfo<'a>,
+    pool_reward_b: AccountInfo<'a>,
+    clock: AccountInfo<'a>,
+    amount: u64,
+    signed_seeds: &[&[&[u8]]],
+) -> Result<(), ProgramError> {
+    #[derive(Debug, PartialEq, BorshSerialize)]
+    pub struct Unstake {
+        instruction: u8,
+        amount: u64,
+    }
+
+    let ix = Instruction {
+        program_id: *program_id,
+        accounts: vec![
+            AccountMeta::new(*user_wallet.key, true),
+            AccountMeta::new(*user_farming.key, false),
+            AccountMeta::new(*user_stake_token.key, false),
+            AccountMeta::new(*user_reward_a.key, false),
+            AccountMeta::new(*user_reward_b.key, false),
+            AccountMeta::new(*farming_pool.key, false),
+            AccountMeta::new_readonly(*farming_pool_authority.key, false),
+            AccountMeta::new(*pool_stake_token.key, false),
+            AccountMeta::new(*pool_reward_a.key, false),
+            AccountMeta::new(*pool_reward_b.key, false),
+            AccountMeta::new_readonly(spl_token::id(), false),
+            AccountMeta::new_readonly(sysvar::clock::id(), false),
+        ],
+        data: Unstake {
+            instruction: 4,
+            amount,
+        }
+        .try_to_vec()?,
+    };
+
+    invoke_signed(
+        &ix,
+        &[
+            user_wallet,
+            user_farming,
+            user_stake_token,
+            user_reward_a,
+            user_reward_b,
+            farming_pool,
+            farming_pool_authority,
+            pool_stake_token,
+            pool_reward_a,
+            pool_reward_b,
+            clock,
+        ],
+        signed_seeds,
+    )
+}
+
+#[allow(clippy::too_many_arguments)]
+pub fn init_farming_user<'a>(
+    program_id: &Pubkey,
+    user_wallet: AccountInfo<'a>,
+    user_farming: AccountInfo<'a>,
+    farming_pool: AccountInfo<'a>,
+    user_stake_token: AccountInfo<'a>,
+    user_reward_a: AccountInfo<'a>,
+    user_reward_b: AccountInfo<'a>,
+    system_program: AccountInfo<'a>,
+    rent_info: AccountInfo<'a>,
+    signed_seeds: &[&[&[u8]]],
+) -> Result<(), ProgramError> {
+    #[derive(Debug, PartialEq, BorshSerialize)]
+    pub struct Init {
+        instruction: u8,
+    }
+
+    let ix = Instruction {
+        program_id: *program_id,
+        accounts: vec![
+            AccountMeta::new(*user_wallet.key, true),
+            AccountMeta::new(*user_farming.key, false),
+            AccountMeta::new(*farming_pool.key, false),
+            AccountMeta::new(*user_stake_token.key, false),
+            AccountMeta::new(*user_reward_a.key, false),
+            AccountMeta::new(*user_reward_b.key, false),
+            AccountMeta::new_readonly(*system_program.key, false),
+            AccountMeta::new_readonly(*rent_info.key, false),
+        ],
+        data: Init { instruction: 1 }.try_to_vec()?,
+    };
+
+    invoke_signed(
+        &ix,
+        &[
+            user_wallet,
+            user_farming,
+            farming_pool,
+            user_stake_token,
+            user_reward_a,
+            user_reward_b,
+            rent_info
+        ],
+        signed_seeds,
+    )
+}
+
+pub fn get_staking_program_id() -> Pubkey {
+    Pubkey::from_str("3Katmm9dhvLQijAvomteYMo6rfVbY5NaCRNq9ZBqBgr6").unwrap()
+}
+
+pub fn find_user_farming_address(
+    depositor_authority: &Pubkey,
+    farming_pool: &Pubkey,
+    user_stake_token_account: &Pubkey,
+) -> Pubkey {
+    let (user_farming, _) = Pubkey::find_program_address(
+        &[
+            depositor_authority.as_ref(),
+            farming_pool.as_ref(),
+            user_stake_token_account.as_ref(),
+        ],
+        &get_staking_program_id(),
+    );
+    user_farming
+}
+
 pub fn is_deposit_disabled(reserve: AccountInfo) -> Result<bool, ProgramError> {
     let reserve = state::LendingPool::unpack(&reserve.data.borrow())?;
     Ok(reserve.version == DISABLED_DEPOSIT_VALUE)
@@ -568,202 +764,4 @@
             }
         }
     }
-=======
-#[allow(clippy::too_many_arguments)]
-pub fn stake<'a>(
-    program_id: &Pubkey,
-    user_wallet: AccountInfo<'a>,
-    user_farming: AccountInfo<'a>,
-    user_stake_token: AccountInfo<'a>,
-    user_reward_a: AccountInfo<'a>,
-    user_reward_b: AccountInfo<'a>,
-    farming_pool: AccountInfo<'a>,
-    farming_pool_authority: AccountInfo<'a>,
-    pool_stake_token: AccountInfo<'a>,
-    pool_reward_a: AccountInfo<'a>,
-    pool_reward_b: AccountInfo<'a>,
-    clock: AccountInfo<'a>,
-    amount: u64,
-    signed_seeds: &[&[&[u8]]],
-) -> Result<(), ProgramError> {
-    #[derive(Debug, PartialEq, BorshSerialize)]
-    pub struct Stake {
-        instruction: u8,
-        amount: u64,
-    }
-
-    let ix = Instruction {
-        program_id: *program_id,
-        accounts: vec![
-            AccountMeta::new(*user_wallet.key, true),
-            AccountMeta::new(*user_farming.key, false),
-            AccountMeta::new(*user_stake_token.key, false),
-            AccountMeta::new(*user_reward_a.key, false),
-            AccountMeta::new(*user_reward_b.key, false),
-            AccountMeta::new(*farming_pool.key, false),
-            AccountMeta::new_readonly(*farming_pool_authority.key, false),
-            AccountMeta::new(*pool_stake_token.key, false),
-            AccountMeta::new(*pool_reward_a.key, false),
-            AccountMeta::new(*pool_reward_b.key, false),
-            AccountMeta::new_readonly(spl_token::id(), false),
-            AccountMeta::new_readonly(sysvar::clock::id(), false),
-        ],
-        data: Stake {
-            instruction: 3,
-            amount,
-        }
-        .try_to_vec()?,
-    };
-
-    invoke_signed(
-        &ix,
-        &[
-            user_wallet,
-            user_farming,
-            user_stake_token,
-            user_reward_a,
-            user_reward_b,
-            farming_pool,
-            farming_pool_authority,
-            pool_stake_token,
-            pool_reward_a,
-            pool_reward_b,
-            clock,
-        ],
-        signed_seeds,
-    )
-}
-
-#[allow(clippy::too_many_arguments)]
-pub fn unstake<'a>(
-    program_id: &Pubkey,
-    user_wallet: AccountInfo<'a>,
-    user_farming: AccountInfo<'a>,
-    user_stake_token: AccountInfo<'a>,
-    user_reward_a: AccountInfo<'a>,
-    user_reward_b: AccountInfo<'a>,
-    farming_pool: AccountInfo<'a>,
-    farming_pool_authority: AccountInfo<'a>,
-    pool_stake_token: AccountInfo<'a>,
-    pool_reward_a: AccountInfo<'a>,
-    pool_reward_b: AccountInfo<'a>,
-    clock: AccountInfo<'a>,
-    amount: u64,
-    signed_seeds: &[&[&[u8]]],
-) -> Result<(), ProgramError> {
-    #[derive(Debug, PartialEq, BorshSerialize)]
-    pub struct Unstake {
-        instruction: u8,
-        amount: u64,
-    }
-
-    let ix = Instruction {
-        program_id: *program_id,
-        accounts: vec![
-            AccountMeta::new(*user_wallet.key, true),
-            AccountMeta::new(*user_farming.key, false),
-            AccountMeta::new(*user_stake_token.key, false),
-            AccountMeta::new(*user_reward_a.key, false),
-            AccountMeta::new(*user_reward_b.key, false),
-            AccountMeta::new(*farming_pool.key, false),
-            AccountMeta::new_readonly(*farming_pool_authority.key, false),
-            AccountMeta::new(*pool_stake_token.key, false),
-            AccountMeta::new(*pool_reward_a.key, false),
-            AccountMeta::new(*pool_reward_b.key, false),
-            AccountMeta::new_readonly(spl_token::id(), false),
-            AccountMeta::new_readonly(sysvar::clock::id(), false),
-        ],
-        data: Unstake {
-            instruction: 4,
-            amount,
-        }
-        .try_to_vec()?,
-    };
-
-    invoke_signed(
-        &ix,
-        &[
-            user_wallet,
-            user_farming,
-            user_stake_token,
-            user_reward_a,
-            user_reward_b,
-            farming_pool,
-            farming_pool_authority,
-            pool_stake_token,
-            pool_reward_a,
-            pool_reward_b,
-            clock,
-        ],
-        signed_seeds,
-    )
-}
-
-#[allow(clippy::too_many_arguments)]
-pub fn init_farming_user<'a>(
-    program_id: &Pubkey,
-    user_wallet: AccountInfo<'a>,
-    user_farming: AccountInfo<'a>,
-    farming_pool: AccountInfo<'a>,
-    user_stake_token: AccountInfo<'a>,
-    user_reward_a: AccountInfo<'a>,
-    user_reward_b: AccountInfo<'a>,
-    system_program: AccountInfo<'a>,
-    rent_info: AccountInfo<'a>,
-    signed_seeds: &[&[&[u8]]],
-) -> Result<(), ProgramError> {
-    #[derive(Debug, PartialEq, BorshSerialize)]
-    pub struct Init {
-        instruction: u8,
-    }
-
-    let ix = Instruction {
-        program_id: *program_id,
-        accounts: vec![
-            AccountMeta::new(*user_wallet.key, true),
-            AccountMeta::new(*user_farming.key, false),
-            AccountMeta::new(*farming_pool.key, false),
-            AccountMeta::new(*user_stake_token.key, false),
-            AccountMeta::new(*user_reward_a.key, false),
-            AccountMeta::new(*user_reward_b.key, false),
-            AccountMeta::new_readonly(*system_program.key, false),
-            AccountMeta::new_readonly(*rent_info.key, false),
-        ],
-        data: Init { instruction: 1 }.try_to_vec()?,
-    };
-
-    invoke_signed(
-        &ix,
-        &[
-            user_wallet,
-            user_farming,
-            farming_pool,
-            user_stake_token,
-            user_reward_a,
-            user_reward_b,
-            rent_info
-        ],
-        signed_seeds,
-    )
-}
-
-pub fn get_staking_program_id() -> Pubkey {
-    Pubkey::from_str("3Katmm9dhvLQijAvomteYMo6rfVbY5NaCRNq9ZBqBgr6").unwrap()
-}
-
-pub fn find_user_farming_address(
-    depositor_authority: &Pubkey,
-    farming_pool: &Pubkey,
-    user_stake_token_account: &Pubkey,
-) -> Pubkey {
-    let (user_farming, _) = Pubkey::find_program_address(
-        &[
-            depositor_authority.as_ref(),
-            farming_pool.as_ref(),
-            user_stake_token_account.as_ref(),
-        ],
-        &get_staking_program_id(),
-    );
-    user_farming
->>>>>>> 899a11ab
 }
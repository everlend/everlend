//! Error types

use num_derive::FromPrimitive;
use solana_program::{
    decode_error::DecodeError,
    msg,
    program_error::{PrintProgramError, ProgramError},
};
use thiserror::Error;

/// Errors that may be returned by the program.
#[derive(Clone, Debug, Eq, Error, FromPrimitive, PartialEq)]
pub enum EverlendError {
    /// 0
    /// Input account owner
    #[error("Input account owner")]
    InvalidAccountOwner,

    /// Math operation overflow
    #[error("Math operation overflow")]
    MathOverflow,

    /// Data type mismatch
    #[error("Data type mismatch")]
    DataTypeMismatch,

    /// Amount allowed of interest on the borrowing is exceeded
    #[error("Amount allowed of interest on the borrowing is exceeded")]
    AmountAllowedCheckFailed,

    /// Amount borrowed less then repay amount
    #[error("Amount allowed of interest on the borrowing is exceeded")]
    RepayAmountCheckFailed,

    /// 5
    /// Incorrect instruction program id
    #[error("Incorrect instruction program id")]
    IncorrectInstructionProgramId,

    /// Rebalancing

    /// Incomplete rebalancing
    #[error("Incomplete rebalancing")]
    IncompleteRebalancing,

    /// Rebalancing is completed
    #[error("Rebalancing is completed")]
    RebalancingIsCompleted,

    /// Money market does not match
    #[error("Rebalancing: Money market does not match")]
    InvalidRebalancingMoneyMarket,

    /// Operation does not match
    #[error("Rebalancing: Operation does not match")]
    InvalidRebalancingOperation,

    /// 10
    /// Amount does not match
    #[error("Rebalancing: Amount does not match")]
    InvalidRebalancingAmount,

    /// Liquidity distribution is stale
    #[error("Rebalancing: Liquidity distribution is stale")]
    LiquidityDistributionStale,

    /// Income has already been refreshed recently
    #[error("Rebalancing: Income has already been refreshed recently")]
    IncomeRefreshed,

    /// Withdraw requests

    /// Invalid ticket
    #[error("Withdraw requests: Invalid ticket")]
    WithdrawRequestsInvalidTicket,

    /// Temporary unavailable for migration
    #[error("Instruction temporary unavailable")]
    TemporaryUnavailable,

    /// Deposit amount below allowed minimum
    #[error("Deposit amount too small")]
    DepositAmountTooSmall,

    /// Withdraw request amount below allowed minimum
    #[error("Withdraw amount too small")]
    WithdrawAmountTooSmall,

    /// The reward supply amount is not equal to the collateral amount
    #[error("Reward supply amount and collateral amount mismatch")]
    RewardAndCollateralMismatch,

    /// Money market mining not implemented
    #[error("Mining not implemented")]
    MiningNotImplemented,

    /// Money market mining not initialized
    #[error("Mining not initialized")]
    MiningNotInitialized,

    /// Reserve threshold exceeded
    #[error("Reserve threshold exceeded")]
    ReserveThreshold,

<<<<<<< HEAD
    /// Amount cannot be zero
    #[error("Amount cannot be zero")]
    ZeroAmount
=======
    /// Reserve rates not updated
    #[error("Reserve rates have not been updated within this slot")]
    ReserveRatesStale,

    /// Collateral leak
    #[error("Returned collateral amount is less than expected")]
    CollateralLeak,
>>>>>>> 1fff963d
}

impl PrintProgramError for EverlendError {
    fn print<E>(&self) {
        msg!("Error: {}", &self.to_string());
    }
}

impl From<EverlendError> for ProgramError {
    fn from(e: EverlendError) -> Self {
        ProgramError::Custom(e as u32)
    }
}

impl<T> DecodeError<T> for EverlendError {
    fn type_of() -> &'static str {
        "EverlendError"
    }
}<|MERGE_RESOLUTION|>--- conflicted
+++ resolved
@@ -102,11 +102,6 @@
     #[error("Reserve threshold exceeded")]
     ReserveThreshold,
 
-<<<<<<< HEAD
-    /// Amount cannot be zero
-    #[error("Amount cannot be zero")]
-    ZeroAmount
-=======
     /// Reserve rates not updated
     #[error("Reserve rates have not been updated within this slot")]
     ReserveRatesStale,
@@ -114,7 +109,10 @@
     /// Collateral leak
     #[error("Returned collateral amount is less than expected")]
     CollateralLeak,
->>>>>>> 1fff963d
+
+    /// Amount cannot be zero
+    #[error("Amount cannot be zero")]
+    ZeroAmount
 }
 
 impl PrintProgramError for EverlendError {

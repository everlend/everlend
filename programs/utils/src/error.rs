//! Error types

use num_derive::FromPrimitive;
use solana_program::{
    decode_error::DecodeError,
    msg,
    program_error::{PrintProgramError, ProgramError},
};
use thiserror::Error;

/// Errors that may be returned by the program.
#[derive(Clone, Debug, Eq, Error, FromPrimitive, PartialEq)]
pub enum EverlendError {
    /// 0
    /// Input account owner
    #[error("Input account owner")]
    InvalidAccountOwner,

    /// Math operation overflow
    #[error("Math operation overflow")]
    MathOverflow,

    /// Data type mismatch
    #[error("Data type mismatch")]
    DataTypeMismatch,

    /// Amount allowed of interest on the borrowing is exceeded
    #[error("Amount allowed of interest on the borrowing is exceeded")]
    AmountAllowedCheckFailed,

    /// Amount borrowed less then repay amount
    #[error("Amount allowed of interest on the borrowing is exceeded")]
    RepayAmountCheckFailed,

    /// 5
    /// Incorrect instruction program id
    #[error("Incorrect instruction program id")]
    IncorrectInstructionProgramId,

    /// Rebalancing

    /// Incomplete rebalancing
    #[error("Incomplete rebalancing")]
    IncompleteRebalancing,

    /// Rebalancing is completed
    #[error("Rebalancing is completed")]
    RebalancingIsCompleted,

    /// Money market does not match
    #[error("Rebalancing: Money market does not match")]
    InvalidRebalancingMoneyMarket,

    /// Operation does not match
    #[error("Rebalancing: Operation does not match")]
    InvalidRebalancingOperation,

    /// 10
    /// Amount does not match
    #[error("Rebalancing: Amount does not match")]
    InvalidRebalancingAmount,

    /// Liquidity distribution is stale
    #[error("Rebalancing: Liquidity distribution is stale")]
    LiquidityDistributionStale,

    /// Income has already been refreshed recently
    #[error("Rebalancing: Income has already been refreshed recently")]
    IncomeRefreshed,

    /// Withdraw requests

    /// Invalid ticket
    #[error("Withdraw requests: Invalid ticket")]
    WithdrawRequestsInvalidTicket,

    /// Temporary unavailable for migration
    #[error("Instruction temporary unavailable")]
    TemporaryUnavailable,

    /// Deposit amount below allowed minimum
    #[error("Deposit amount too small")]
    DepositAmountTooSmall,

    /// Withdraw request amount below allowed minimum
    #[error("Withdraw amount too small")]
    WithdrawAmountTooSmall,

    /// The reward supply amount is not equal to the collateral amount
    #[error("Reward supply amount and collateral amount mismatch")]
    RewardAndCollateralMismatch,

    /// Money market mining not implemented
    #[error("Mining not implemented")]
    MiningNotImplemented,

    /// Money market mining not initialized
    #[error("Mining not initialized")]
    MiningNotInitialized,

    /// Reserve threshold exceeded
    #[error("Reserve threshold exceeded")]
    ReserveThreshold,

<<<<<<< HEAD
    /// Rewards

    /// Invalid vault
    #[error("Rewards: Invalid vault")]
    RewardsInvalidVault,

    /// No deposits
    #[error("Rewards: No deposits")]
    RewardsNoDeposits,
=======
    /// Reserve rates not updated
    #[error("Reserve rates have not been updated within this slot")]
    ReserveRatesStale,

    /// Collateral leak
    #[error("Returned collateral amount is less than expected")]
    CollateralLeak,

    /// Amount cannot be zero
    #[error("Amount cannot be zero")]
    ZeroAmount
>>>>>>> 1b1de21d
}

impl PrintProgramError for EverlendError {
    fn print<E>(&self) {
        msg!("Error: {}", &self.to_string());
    }
}

impl From<EverlendError> for ProgramError {
    fn from(e: EverlendError) -> Self {
        ProgramError::Custom(e as u32)
    }
}

impl<T> DecodeError<T> for EverlendError {
    fn type_of() -> &'static str {
        "EverlendError"
    }
}<|MERGE_RESOLUTION|>--- conflicted
+++ resolved
@@ -102,17 +102,6 @@
     #[error("Reserve threshold exceeded")]
     ReserveThreshold,
 
-<<<<<<< HEAD
-    /// Rewards
-
-    /// Invalid vault
-    #[error("Rewards: Invalid vault")]
-    RewardsInvalidVault,
-
-    /// No deposits
-    #[error("Rewards: No deposits")]
-    RewardsNoDeposits,
-=======
     /// Reserve rates not updated
     #[error("Reserve rates have not been updated within this slot")]
     ReserveRatesStale,
@@ -124,7 +113,16 @@
     /// Amount cannot be zero
     #[error("Amount cannot be zero")]
     ZeroAmount
->>>>>>> 1b1de21d
+
+    /// Rewards
+
+    /// Invalid vault
+    #[error("Rewards: Invalid vault")]
+    RewardsInvalidVault,
+
+    /// No deposits
+    #[error("Rewards: No deposits")]
+    RewardsNoDeposits,
 }
 
 impl PrintProgramError for EverlendError {

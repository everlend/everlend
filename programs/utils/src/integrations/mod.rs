--- conflicted
+++ resolved
@@ -7,10 +7,7 @@
 pub mod solend;
 pub mod spl_token_lending;
 pub mod tulip;
-<<<<<<< HEAD
-=======
 pub mod jet;
->>>>>>> a58f45a9
 
 // Program IDs
 pub const SPL_TOKEN_LENDING_PROGRAM_ID: &str = "Bp1MJ1qr4g8t9AQJjm5H6zDB2NmRrkJL8H8zuvb1g7oV";

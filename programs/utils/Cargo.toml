[package]
name = "everlend-utils"
version = "0.1.0"
edition = "2018"

[dependencies]
num-derive = "0.3"
num-traits = "0.2"
num_enum = "0.5.7"
thiserror = "1.0"
solana-program = "1.9.13"
anchor-lang = "0.24.2"
spl-token = { version = "3.1", features = [ "no-entrypoint" ] }
spl-token-lending = { git = "https://github.com/everlend/solana-program-library", features = [ "no-entrypoint" ] }
port-variable-rate-lending-instructions = "0.2.9"
larix-lending = { git = "https://github.com/everlend/larix-lending", features = [ "no-entrypoint" ] }
port-finance-staking = { git = "https://github.com/port-finance/variable-rate-lending", features = ["no-entrypoint"] }
quarry-mine = { version = "5.0.2", features = ["no-entrypoint"] }
borsh = "0.9.0"
solend-program = { git = "https://github.com/everlend/solend-program", features = [ "no-entrypoint" ], branch = "mainnet" }
eld-rewards = { git = "ssh://git@github.com/everlend/everlend-next.git", branch = "main",  features = [ "no-entrypoint" ] }
<<<<<<< HEAD
=======
eld-config = { git = "ssh://git@github.com/everlend/everlend-next.git", branch = "main",  features = [ "no-entrypoint" ] }

[patch.'https://github.com/ProjectLarix/larix-lending']
larix-lending = { git = 'https://github.com/vecheslav/larix-lending', branch = 'lp-v2' }
>>>>>>> b0c68013

[dev-dependencies]
solana-sdk = "1.9.13"

[lib]
crate-type = ["cdylib", "lib"]<|MERGE_RESOLUTION|>--- conflicted
+++ resolved
@@ -19,13 +19,7 @@
 borsh = "0.9.0"
 solend-program = { git = "https://github.com/everlend/solend-program", features = [ "no-entrypoint" ], branch = "mainnet" }
 eld-rewards = { git = "ssh://git@github.com/everlend/everlend-next.git", branch = "main",  features = [ "no-entrypoint" ] }
-<<<<<<< HEAD
-=======
 eld-config = { git = "ssh://git@github.com/everlend/everlend-next.git", branch = "main",  features = [ "no-entrypoint" ] }
-
-[patch.'https://github.com/ProjectLarix/larix-lending']
-larix-lending = { git = 'https://github.com/vecheslav/larix-lending', branch = 'lp-v2' }
->>>>>>> b0c68013
 
 [dev-dependencies]
 solana-sdk = "1.9.13"

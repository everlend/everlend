//! Instruction types

<<<<<<< HEAD
use crate::{find_config_program_address, state::{SetRegistryConfigParams, SetRegistryPoolConfigParams}, find_registry_pool_config_program_address};
=======
>>>>>>> a2d1b0ab
use borsh::{BorshDeserialize, BorshSerialize};
use solana_program::{
    instruction::{AccountMeta, Instruction},
    pubkey::Pubkey,
    system_program, sysvar,
};

use crate::{
    find_config_program_address,
    state::{RegistryPrograms, RegistryRootAccounts, RegistrySettings},
};

/// Instructions supported by the program
#[allow(clippy::large_enum_variant)]
#[derive(Debug, BorshDeserialize, BorshSerialize, PartialEq)]
pub enum RegistryInstruction {
    /// Initializes a new registry
    ///
    /// Accounts:
    /// [W] Registry account - uninitialized
    /// [R] Manager
    /// [R] Rent sysvar
    Init,

    /// Set a registry config
    ///
    /// Accounts:
    /// [R] Registry
    /// [W] Registry config
    /// [WS] Manager
    /// [R] Rent sysvar
    /// [R] Sytem program
    SetRegistryConfig {
        /// Programs
        programs: RegistryPrograms,
        /// Root accounts
        roots: RegistryRootAccounts,
        /// Settings
        settings: RegistrySettings,
    },

    /// Set a registry root accounts
    ///
    /// Accounts:
    /// [R] Registry
    /// [W] Registry config
    /// [WS] Manager
    /// [R] Sytem program
    SetRegistryRootAccounts {
        /// Root accounts
        roots: RegistryRootAccounts,
    },

<<<<<<< HEAD
    /// Set pool config
    ///
    /// Accounts:
    /// [R] Registry
    /// [R] General Pool
    /// [W] Pool config
    /// [WS] Manager
    /// [R] Rent sysvar
    /// [R] Sytem program
    SetRegistryPoolConfig {
        /// Set pool config params
        params: SetRegistryPoolConfigParams,
    },
=======
    /// Set a registry root accounts
    ///
    /// Accounts:
    /// [R] Registry
    /// [W] Registry config
    /// [WS] Manager
    CloseRegistryConfig,
>>>>>>> a2d1b0ab
}

/// Creates 'Init' instruction.
pub fn init(program_id: &Pubkey, registry: &Pubkey, manager: &Pubkey) -> Instruction {
    let accounts = vec![
        AccountMeta::new(*registry, false),
        AccountMeta::new_readonly(*manager, false),
        AccountMeta::new_readonly(sysvar::rent::id(), false),
    ];

    Instruction::new_with_borsh(*program_id, &RegistryInstruction::Init, accounts)
}

/// Creates 'SetRegistryConfig' instruction.
pub fn set_registry_config(
    program_id: &Pubkey,
    registry: &Pubkey,
    manager: &Pubkey,
    programs: RegistryPrograms,
    roots: RegistryRootAccounts,
    settings: RegistrySettings,
) -> Instruction {
    let (registry_config, _) = find_config_program_address(program_id, registry);

    let accounts = vec![
        AccountMeta::new_readonly(*registry, false),
        AccountMeta::new(registry_config, false),
        AccountMeta::new(*manager, true),
        AccountMeta::new_readonly(sysvar::rent::id(), false),
        AccountMeta::new_readonly(system_program::id(), false),
    ];

    Instruction::new_with_borsh(
        *program_id,
        &RegistryInstruction::SetRegistryConfig {
            programs,
            roots,
            settings,
        },
        accounts,
    )
}

/// Creates 'SetRegistryRootAccounts' instruction.
pub fn set_registry_root_accounts(
    program_id: &Pubkey,
    registry: &Pubkey,
    manager: &Pubkey,
    roots: RegistryRootAccounts,
) -> Instruction {
    let (registry_config, _) = find_config_program_address(program_id, registry);

    let accounts = vec![
        AccountMeta::new_readonly(*registry, false),
        AccountMeta::new(registry_config, false),
        AccountMeta::new(*manager, true),
        AccountMeta::new_readonly(system_program::id(), false),
    ];

    Instruction::new_with_borsh(
        *program_id,
        &RegistryInstruction::SetRegistryRootAccounts { roots },
        accounts,
    )
}

/// Creates 'CloseRegistryConfig' instruction.
pub fn close_registry_config(
    program_id: &Pubkey,
    registry: &Pubkey,
    manager: &Pubkey,
) -> Instruction {
    let (registry_config, _) = find_config_program_address(program_id, registry);

    let accounts = vec![
        AccountMeta::new_readonly(*registry, false),
        AccountMeta::new(registry_config, false),
        AccountMeta::new(*manager, true),
    ];

    Instruction::new_with_borsh(
        *program_id,
        &RegistryInstruction::CloseRegistryConfig,
        accounts,
    )
}

/// Creates 'SetRegistryPoolConfig' instruction.
pub fn set_registry_pool_config(
    program_id: &Pubkey,
    registry: &Pubkey,
    manager: &Pubkey,
    pool: &Pubkey,
    params: SetRegistryPoolConfigParams,
) -> Instruction {
    let (registry_pool_config, _) = find_registry_pool_config_program_address(&crate::id(), registry, pool);

    let accounts = vec![
        AccountMeta::new_readonly(*registry, false),
        AccountMeta::new_readonly(*pool, false),
        AccountMeta::new(registry_pool_config, false),
        AccountMeta::new(*manager, true),
        AccountMeta::new_readonly(sysvar::rent::id(), false),
        AccountMeta::new_readonly(system_program::id(), false),
    ];

    Instruction::new_with_borsh(
        *program_id,
        &RegistryInstruction::SetRegistryPoolConfig { params },
        accounts,
    )
}<|MERGE_RESOLUTION|>--- conflicted
+++ resolved
@@ -1,9 +1,6 @@
 //! Instruction types
 
-<<<<<<< HEAD
 use crate::{find_config_program_address, state::{SetRegistryConfigParams, SetRegistryPoolConfigParams}, find_registry_pool_config_program_address};
-=======
->>>>>>> a2d1b0ab
 use borsh::{BorshDeserialize, BorshSerialize};
 use solana_program::{
     instruction::{AccountMeta, Instruction},
@@ -57,7 +54,14 @@
         roots: RegistryRootAccounts,
     },
 
-<<<<<<< HEAD
+    /// Set a registry root accounts
+    ///
+    /// Accounts:
+    /// [R] Registry
+    /// [W] Registry config
+    /// [WS] Manager
+    CloseRegistryConfig,
+
     /// Set pool config
     ///
     /// Accounts:
@@ -71,15 +75,6 @@
         /// Set pool config params
         params: SetRegistryPoolConfigParams,
     },
-=======
-    /// Set a registry root accounts
-    ///
-    /// Accounts:
-    /// [R] Registry
-    /// [W] Registry config
-    /// [WS] Manager
-    CloseRegistryConfig,
->>>>>>> a2d1b0ab
 }
 
 /// Creates 'Init' instruction.

--- conflicted
+++ resolved
@@ -180,7 +180,6 @@
     }
 }
 
-<<<<<<< HEAD
 /// Money Market
 #[repr(C)]
 #[derive(Debug, BorshDeserialize, Default, BorshSerialize, BorshSchema, PartialEq, Copy, Clone)]
@@ -207,7 +206,9 @@
             msg!(&err.to_string());
             ProgramError::InvalidAccountData
         })
-=======
+    }
+}
+
 #[cfg(test)]
 pub mod tests {
     use crate::state::registry::{REGISTRY_LEN, REGISTRY_MARKETS_LEN};
@@ -234,6 +235,5 @@
             RegistryMarkets::unpack_from_slice(&wrong_sized_data).unwrap_err(),
             ProgramError::InvalidAccountData,
         )
->>>>>>> 7c88915a
     }
 }
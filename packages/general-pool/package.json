--- conflicted
+++ resolved
@@ -1,10 +1,6 @@
 {
   "name": "@everlend/general-pool",
-<<<<<<< HEAD
-  "version": "0.0.18",
-=======
   "version": "0.0.19",
->>>>>>> 96678343
   "license": "MIT",
   "main": "dist/index.js",
   "types": "dist/index.d.ts",

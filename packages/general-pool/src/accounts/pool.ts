--- conflicted
+++ resolved
@@ -128,8 +128,6 @@
 
     return poolMintSupply / (totalAmountBorrowed + tokenAccountAmount)
   }
-<<<<<<< HEAD
-=======
 
   /**
    * Calculates user's compound balance by pools. If no pools are provided,
@@ -196,5 +194,4 @@
       return acc
     }, {})
   }
->>>>>>> 96678343
 }
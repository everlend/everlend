{
  "name": "@everlend/ulp",
  "version": "0.0.2",
  "license": "MIT",
  "main": "dist/index.js",
  "types": "dist/index.d.ts",
  "repository": {
    "url": "git@github.com:everlend/everlend.git"
  },
  "publishConfig": {
    "access": "public"
  },
  "scripts": {
    "build": "rimraf dist && tsc -p ./tsconfig.build.json",
    "clean": "yarn cache clean && rm -rf node_modules",
    "test": "jest",
    "test:watch": "jest --watch"
  },
  "devDependencies": {
    "@types/jest": "^27.0.2",
    "@types/node": "^16.11.1",
    "jest": "^27.3.0",
    "rimraf": "^3.0.2",
    "ts-jest": "^27.0.7",
    "ts-node": "^10.3.0",
    "typescript": "^4.4.4"
  },
  "commitlint": {
    "extends": [
      "@commitlint/config-conventional"
    ]
  },
  "dependencies": {
<<<<<<< HEAD
    "@everlend/common": "workspace:^0.0.2",
=======
    "@everlend/common": "workspace:^0.0.3",
>>>>>>> 96678343
    "@solana/spl-token": "^0.1.5",
    "@solana/web3.js": "^1.16.1",
    "borsh": "^0.6.0",
    "bs58": "^4.0.1",
    "buffer": "^6.0.3"
  }
}<|MERGE_RESOLUTION|>--- conflicted
+++ resolved
@@ -31,11 +31,7 @@
     ]
   },
   "dependencies": {
-<<<<<<< HEAD
-    "@everlend/common": "workspace:^0.0.2",
-=======
     "@everlend/common": "workspace:^0.0.3",
->>>>>>> 96678343
     "@solana/spl-token": "^0.1.5",
     "@solana/web3.js": "^1.16.1",
     "borsh": "^0.6.0",
